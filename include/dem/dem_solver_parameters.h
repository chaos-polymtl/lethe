--- conflicted
+++ resolved
@@ -21,47 +21,43 @@
 #include <core/simulation_control.h>
 
 #ifndef PARAMETERS_DEM_H_
-#define PARAMETERS_DEM_H_
+#  define PARAMETERS_DEM_H_
 
 /**
  * Handles all the parameters declared in the parameter handler file
  */
 
-template <int dim> class DEMSolverParameters {
+template <int dim>
+class DEMSolverParameters
+{
 public:
-<<<<<<< HEAD
-  Parameters::Mesh mesh;
-  Parameters::Testing test;
-  Parameters::Timer timer;
-  Parameters::Lagrangian::SimulationControl
-      simulationControl; // To be deprecated
-=======
   Parameters::Mesh              mesh;
+  Parameters::Testing           test;
+  Parameters::Timer             timer;
   Parameters::SimulationControl simulationControl; // To be deprecated
->>>>>>> 6b9884a4
   Parameters::Lagrangian::PhysicalProperties physicalProperties;
-  Parameters::Lagrangian::InsertionInfo insertionInfo;
-  Parameters::Lagrangian::OutputProperties outputProperties;
-  Parameters::Lagrangian::ModelParameters model_parmeters;
+  Parameters::Lagrangian::InsertionInfo      insertionInfo;
+  Parameters::Lagrangian::OutputProperties   outputProperties;
+  Parameters::Lagrangian::ModelParameters    model_parmeters;
 
   SimulationControl simulation_control;
 
-  void declare(ParameterHandler &prm) {
+  void
+  declare(ParameterHandler &prm)
+  {
     Parameters::SimulationControl::declare_parameters(prm);
     Parameters::Mesh::declare_parameters(prm);
-<<<<<<< HEAD
     Parameters::Timer::declare_parameters(prm);
     Parameters::Testing::declare_parameters(prm);
-    Parameters::Lagrangian::SimulationControl::declare_parameters(prm);
-=======
->>>>>>> 6b9884a4
     Parameters::Lagrangian::PhysicalProperties::declare_parameters(prm);
     Parameters::Lagrangian::InsertionInfo::declare_parameters(prm);
     Parameters::Lagrangian::OutputProperties::declare_parameters(prm);
     Parameters::Lagrangian::ModelParameters::declare_parameters(prm);
   }
 
-  void parse(ParameterHandler &prm) {
+  void
+  parse(ParameterHandler &prm)
+  {
     mesh.parse_parameters(prm);
     test.parse_parameters(prm);
     timer.parse_parameters(prm);
