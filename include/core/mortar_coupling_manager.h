--- conflicted
+++ resolved
@@ -546,7 +546,9 @@
                    const DoFHandler<dim>           &dof_handler,
                    const AffineConstraints<Number> &constraints,
                    const Quadrature<dim>           &quadrature,
-                   const Parameters::Mortar<dim>   &mortar_parameters);
+                   const Parameters::Mortar<dim>   &mortar_parameters,
+                   const unsigned int first_selected_component = 0,
+                   const double       penalty_factor_grad      = 1.0);
 
   /**
    * @brief Initialize the coupling operator
@@ -653,8 +655,8 @@
   std::shared_ptr<MortarManager<dim>> mortar_manager_q;
   std::shared_ptr<MortarManager<dim>> mortar_manager_cell;
 
-  const unsigned int  bid_0;
-  const unsigned int  bid_1;
+  unsigned int        bid_0;
+  unsigned int        bid_1;
   const FESystem<dim> fe_sub;
 
   const std::vector<unsigned int> relevant_dof_indices;
@@ -692,8 +694,6 @@
   , dof_handler(dof_handler)
   , constraints(constraints)
   , quadrature(quadrature)
-  , bid_0(bid_0)
-  , bid_1(bid_1)
   , fe_sub(dof_handler.get_fe().base_element(
              dof_handler.get_fe()
                .component_to_base_index(first_selected_component)
@@ -703,7 +703,8 @@
       get_relevant_dof_indices(dof_handler.get_fe(), first_selected_component))
   , n_dofs_per_cell(relevant_dof_indices.size())
 {
-<<<<<<< HEAD
+  this->penalty_factor_grad = penalty_factor_grad;
+
   init(mapping,
        dof_handler,
        constraints,
@@ -722,15 +723,26 @@
   const DoFHandler<dim>           &dof_handler,
   const AffineConstraints<Number> &constraints,
   const Quadrature<dim>           &quadrature,
-  const Parameters::Mortar<dim>   &mortar_parameters)
+  const Parameters::Mortar<dim>   &mortar_parameters,
+  const unsigned int               first_selected_component,
+  const double                     penalty_factor_grad)
   : mapping(mapping)
   , dof_handler(dof_handler)
   , constraints(constraints)
   , quadrature(quadrature)
+  , fe_sub(dof_handler.get_fe().base_element(
+             dof_handler.get_fe()
+               .component_to_base_index(first_selected_component)
+               .first),
+           n_components)
+  , relevant_dof_indices(
+      get_relevant_dof_indices(dof_handler.get_fe(), first_selected_component))
+  , n_dofs_per_cell(relevant_dof_indices.size())
 {
   const auto [n_subdivisions, radius] =
     compute_n_subdivisions_and_radius(dof_handler, mortar_parameters);
 
+  this->penalty_factor_grad = penalty_factor_grad;
   init(mapping,
        dof_handler,
        constraints,
@@ -760,11 +772,8 @@
   this->bid_0 = bid_0;
   this->bid_1 = bid_1;
 
-=======
->>>>>>> 64159feb
   penalty_factor =
     compute_penalty_factor(dof_handler.get_fe().degree, sip_factor);
-  this->penalty_factor_grad = penalty_factor_grad;
 
   mortar_manager_q = std::make_shared<MortarManager<dim>>(
     n_subdivisions, quadrature.get_tensor_basis()[0].size(), radius, rotate_pi);
