--- conflicted
+++ resolved
@@ -13,139 +13,9 @@
 #include <string>
 
 #ifndef PARAMETERS_LAGRANGIAN_H_
-#define PARAMETERS_LAGRANGIAN_H_
+#  define PARAMETERS_LAGRANGIAN_H_
 
 using namespace dealii;
-
-<<<<<<< HEAD
-namespace Parameters {
-namespace Lagrangian {
-struct SimulationControl {
-  // Time step
-  double dt;
-
-  // End time step
-  int final_time_step;
-
-  // Total number of particles
-  unsigned int total_particle_number;
-
-  // Write frequency
-  int write_frequency;
-
-  static void declare_parameters(ParameterHandler &prm);
-  void parse_parameters(ParameterHandler &prm);
-};
-
-struct PhysicalProperties {
-  // Gravitational acceleration
-  double gx, gy, gz;
-
-  // Particle diameter and density
-  double diameter;
-  double density;
-
-  // Young's modulus of particle and wall
-  double Youngs_modulus_particle;
-  double Youngs_modulus_wall;
-
-  // Poisson's ratios of particle and wall
-  double Poisson_ratio_particle;
-  double Poisson_ratio_wall;
-
-  // Coefficients of restituion of particle and wall
-  double restitution_coefficient_particle;
-  double restitution_coefficient_wall;
-
-  // Friction coefficients of particle and wall
-  double friction_coefficient_particle;
-  double friction_coefficient_wall;
-
-  // Rollinrg friction coefficients of particle and wall
-  double rolling_friction_particle;
-  double rolling_friction_wall;
-
-  static void declare_parameters(ParameterHandler &prm);
-  void parse_parameters(ParameterHandler &prm);
-};
-
-struct InsertionInfo {
-  // Insertion time step
-  int insertion_steps_number;
-
-  // Inserted number of particles at each time step
-  int inserted_this_step;
-
-  // Insertion frequency
-  int insertion_frequency;
-
-  // Insertion box info (xmin,xmax,ymin,ymax,zmin,zmax)
-  double x_min, y_min, z_min, x_max, y_max, z_max;
-
-  // Insertion distance threshold
-  double distance_threshold;
-
-  // Insertion random number range
-  double random_number_range;
-
-  // Insertion random number seed
-  int random_number_seed;
-
-  static void declare_parameters(ParameterHandler &prm);
-  void parse_parameters(ParameterHandler &prm);
-};
-
-struct OutputProperties {
-  // Number of properties
-  int properties_number;
-
-  // Output directory
-  std::string output_folder;
-
-  // General information file (.pvtu) prefix
-  std::string general_file_prefix;
-
-  // Result (.vtu) name prefix
-  std::string result_prefix;
-
-  static void declare_parameters(ParameterHandler &prm);
-  void parse_parameters(ParameterHandler &prm);
-};
-
-struct ModelParameters {
-  // Particle-particle broad search frequency
-  int pp_broad_search_frequency;
-
-  // Particle-wall broad search frequency
-  int pw_broad_search_frequency;
-
-  // Print simulation info frequency
-  int print_info_frequency;
-
-  // Choosing particle-particle contact force model
-  enum class PPContactForceModel {
-    pp_linear,
-    pp_nonlinear
-  } pp_contact_force_method;
-
-  // Choosing particle-wall contact force model
-  enum class PWContactForceModel {
-    pw_linear,
-    pw_nonlinear
-  } pw_contact_force_method;
-
-  // Choosing integration method
-  enum class IntegrationMethod {
-    velocity_verlet,
-    explicit_euler
-  } integration_method;
-
-  static void declare_parameters(ParameterHandler &prm);
-  void parse_parameters(ParameterHandler &prm);
-};
-
-} // namespace Lagrangian
-=======
 namespace Parameters
 {
   namespace Lagrangian
@@ -203,7 +73,10 @@
       double distance_threshold;
 
       // Insertion random number range
-      double random_number_bin;
+      double random_number_range;
+
+      // Insertion random number seed
+      int random_number_seed;
 
       static void
       declare_parameters(ParameterHandler &prm);
@@ -270,7 +143,6 @@
     };
 
   } // namespace Lagrangian
->>>>>>> 6b9884a4
 } // namespace Parameters
 
 #endif /* PARAMETERS_H_ */