--- conflicted
+++ resolved
@@ -98,10 +98,7 @@
 #include <core/pvd_handler.h>
 #include <core/simulation_control.h>
 #include <solvers/flow_control.h>
-<<<<<<< HEAD
-=======
 #include <solvers/postprocessing_cfd.h>
->>>>>>> a354039d
 #include <solvers/postprocessing_velocities.h>
 
 #include "navier_stokes_solver_parameters.h"
@@ -325,11 +322,8 @@
   VectorType solution_m2;
   VectorType solution_m3;
   VectorType average_solution;
-<<<<<<< HEAD
   VectorType reynolds_stress;
 
-=======
->>>>>>> a354039d
 
   // Finite element order used
   const unsigned int velocity_fem_degree;
