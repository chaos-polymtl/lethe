--- conflicted
+++ resolved
@@ -184,11 +184,7 @@
                     particle_two_location,
                     dt);
 
-<<<<<<< HEAD
-                  calculate_hertz_mindlin_limit_overlap_contact(
-=======
                   this->calculate_hertz_mindlin_limit_overlap_contact(
->>>>>>> 5acdabac
                     contact_info,
                     normal_relative_velocity_value,
                     normal_unit_vector,
@@ -306,11 +302,7 @@
                     particle_two_location,
                     dt);
 
-<<<<<<< HEAD
-                  calculate_hertz_mindlin_limit_overlap_contact(
-=======
                   this->calculate_hertz_mindlin_limit_overlap_contact(
->>>>>>> 5acdabac
                     contact_info,
                     normal_relative_velocity_value,
                     normal_unit_vector,
