--- conflicted
+++ resolved
@@ -97,7 +97,6 @@
         }
     }
 
-
   // Change the behavior of the timer for situations when you don't want outputs
   if (parameters.timer.type == Parameters::Timer::Type::none)
     computing_timer.disable_output();
@@ -833,8 +832,6 @@
             triangulation_cell_diameter,
             parameters.boundary_conditions);
 
-<<<<<<< HEAD
-=======
 
   for (unsigned int i_solid = 0; i_solid < solids.size(); ++i_solid)
     {
@@ -844,7 +841,6 @@
         solids[i_solid]->map_solid_in_background_triangulation(
           triangulation, solids[i_solid]->get_solid_triangulation());
     }
->>>>>>> 7ab7e768
 
   if (parameters.restart.restart == true)
     {
@@ -876,26 +872,11 @@
               (parameters.model_parameters.neighborhood_threshold - 1) *
               maximum_particle_diameter * 0.5));
 
-<<<<<<< HEAD
-  if (parameters.boundary_conditions.BC_type ==
-      Parameters::Lagrangian::BCDEM::BoundaryType::periodic)
-    {
-      periodic_boundaries_object.set_periodic_boundaries_direction(
-        parameters.boundary_conditions.periodic_direction[0]);
-
-      periodic_boundaries_object.map_periodic_cells(triangulation);
-    }
-
-  // Finding cell neighbors
-=======
   // Find cell neighbors
->>>>>>> 7ab7e768
   cell_neighbors_object.find_cell_neighbors(triangulation,
                                             cells_local_neighbor_list,
                                             cells_ghost_neighbor_list);
 
-<<<<<<< HEAD
-=======
   // Find full cell neighbor list for floating mesh
   if (floating_mesh)
     cell_neighbors_object.find_full_cell_neighbors(triangulation,
@@ -910,7 +891,6 @@
       periodic_boundaries_object.map_periodic_cells(triangulation);
     }
 
->>>>>>> 7ab7e768
   // Finding boundary cells with faces
   boundary_cell_object.build(
     triangulation,
@@ -993,7 +973,6 @@
               &cells_ghost_neighbor_list,
               local_contact_pair_candidates,
               ghost_contact_pair_candidates);
-
 
           // Updating number of contact builds
           contact_build_number++;
@@ -1093,17 +1072,10 @@
 
         }
 
-<<<<<<< HEAD
-      periodic_boundaries_object.execute_particle_displacement(
-        particle_handler);
-
-
-=======
       // Particles displacement if passing through a periodic boundary
       periodic_boundaries_object.execute_particle_displacement(
         particle_handler);
 
->>>>>>> 7ab7e768
       // Visualization
       if (simulation_control->is_output_iteration())
         {
