--- conflicted
+++ resolved
@@ -298,7 +298,6 @@
     if (coarse_mesh_level > reactor_refinement)
       throw std::logic_error(
         "Error, the level of the coarse mesh can't be higher that the refinement value (max level).");
-<<<<<<< HEAD
   }
   prm.leave_subsection();
 }
@@ -338,8 +337,6 @@
     dof_handler_file               = prm.get("dof handler file");
     std::string nodal_counts_list  = prm.get("nodal counts file");
     nodal_counts_file              = Utilities::split_string_list(nodal_counts_list);
-=======
->>>>>>> 47fb1702
   }
   prm.leave_subsection();
 }