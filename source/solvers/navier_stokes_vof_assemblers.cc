#include <core/bdf.h>
#include <core/sdirk.h>
#include <core/simulation_control.h>
#include <core/time_integration_utilities.h>
#include <core/utilities.h>

#include <solvers/navier_stokes_vof_assemblers.h>

template <int dim>
void
GLSNavierStokesVOFAssemblerCore<dim>::assemble_matrix(
  NavierStokesScratchData<dim> &        scratch_data,
  StabilizedMethodsTensorCopyData<dim> &copy_data)
{
  // Loop and quadrature informations
  const auto &       JxW_vec    = scratch_data.JxW;
  const unsigned int n_q_points = scratch_data.n_q_points;
  const unsigned int n_dofs     = scratch_data.n_dofs;
  const double       h          = scratch_data.cell_size;

  // Copy data elements
  auto &strong_residual_vec = copy_data.strong_residual;
  auto &strong_jacobian_vec = copy_data.strong_jacobian;
  auto &local_matrix        = copy_data.local_matrix;

  // Time steps and inverse time steps which is used for stabilization constant
  std::vector<double> time_steps_vector =
    this->simulation_control->get_time_steps_vector();
  const double dt  = time_steps_vector[0];
  const double sdt = 1. / dt;

  std::vector<double> &phase_values = scratch_data.phase_values;

  // Limit force application : not applied if cell density is below
  // density_ratio of the maximum density (e.g. when one of the fluids is air)
  const double density_ratio = 2;
  double       phase_cutoff  = 0;

  Assert(
    scratch_data.properties_manager.density_is_constant(),
    RequiresConstantDensity(
      "GLSVansAssemblerDiFelice<dim>::calculate_particle_fluid_interactions"));

  // Phase cut-off for force (i.e. gravity) application and continuity condition
  if (scratch_data.density_0[0] < scratch_data.density_1[0] &&
      scratch_data.density_0[0] * density_ratio < scratch_data.density_1[0])
    {
      phase_cutoff = 1e-6;
    }
  if (scratch_data.density_1[0] < scratch_data.density_0[0] &&
      scratch_data.density_1[0] * density_ratio < scratch_data.density_0[0])
    {
      phase_cutoff = 1 - 1e-6;
    }


  // Determine whether continuity condition is solved in this cell
  auto max_phase_cell =
    std::max_element(std::begin(phase_values), std::end(phase_values));
  bool solve_continuity(true);

  if (vof_parameters.conservation.skip_mass_conservation_fluid_0)
    {
      if (*max_phase_cell < phase_cutoff)
        solve_continuity = false;
    }
  else if (vof_parameters.conservation.skip_mass_conservation_fluid_1)
    {
      if (*max_phase_cell > phase_cutoff)
        solve_continuity = false;
    }

  // Loop over the quadrature points
  for (unsigned int q = 0; q < n_q_points; ++q)
    {
      // Gather into local variables the relevant fields
      const Tensor<1, dim> velocity = scratch_data.velocity_values[q];
      const Tensor<2, dim> velocity_gradient =
        scratch_data.velocity_gradients[q];
      const Tensor<1, dim> velocity_laplacian =
        scratch_data.velocity_laplacians[q];

      const Tensor<1, dim> pressure_gradient =
        scratch_data.pressure_gradients[q];

      // Forcing term
      Tensor<1, dim> force = scratch_data.force[q];

<<<<<<< HEAD
      // Determine whether gravity is applied at this quadrature point
      if (phase_cutoff < 0.5 && phase_values[q] < phase_cutoff)
        {
          force = 0;
        }
      else if (phase_cutoff > 0.5 && phase_values[q] > phase_cutoff)
        {
          force = 0;
        }
=======
      if (phase_force_cutoff < 0.5 && phase_values[q] < phase_force_cutoff)
        force = 0;
      if (phase_force_cutoff > 0.5 && phase_values[q] > phase_force_cutoff)
        force = 0;
>>>>>>> 745ba5f6

      // Calculation of the magnitude of the velocity for the
      // stabilization parameter
      const double u_mag = std::max(velocity.norm(), 1e-12);

      // Store JxW in local variable for faster access;
      const double JxW = JxW_vec[q];

      // Calculation of the equivalent properties at the quadrature point
      double       density_eq           = scratch_data.density[q];
      double       viscosity_eq         = scratch_data.viscosity[q];
      const double dynamic_viscosity_eq = density_eq * viscosity_eq;

      // Calculation of the GLS stabilization parameter. The
      // stabilization parameter used is different if the simulation
      // is steady or unsteady. In the unsteady case it includes the
      // value of the time-step
      const double tau =
        this->simulation_control->get_assembly_method() ==
            Parameters::SimulationControl::TimeSteppingMethod::steady ?
          1. / std::sqrt(std::pow(2. * density_eq * u_mag / h, 2) +
                         9 * std::pow(4 * dynamic_viscosity_eq / (h * h), 2)) :
          1. / std::sqrt(std::pow(sdt, 2) +
                         std::pow(2. * density_eq * u_mag / h, 2) +
                         9 * std::pow(4 * dynamic_viscosity_eq / (h * h), 2));

      // Calculate the strong residual for GLS stabilization
      auto strong_residual = density_eq * velocity_gradient * velocity +
                             pressure_gradient -
                             dynamic_viscosity_eq * velocity_laplacian -
                             density_eq * force + strong_residual_vec[q];

      std::vector<Tensor<1, dim>> grad_phi_u_j_x_velocity(n_dofs);
      std::vector<Tensor<1, dim>> velocity_gradient_x_phi_u_j(n_dofs);


      // We loop over the column first to prevent recalculation
      // of the strong jacobian in the inner loop
      for (unsigned int j = 0; j < n_dofs; ++j)
        {
          const auto &phi_u_j           = scratch_data.phi_u[q][j];
          const auto &grad_phi_u_j      = scratch_data.grad_phi_u[q][j];
          const auto &laplacian_phi_u_j = scratch_data.laplacian_phi_u[q][j];

          const auto &grad_phi_p_j = scratch_data.grad_phi_p[q][j];

          strong_jacobian_vec[q][j] +=
            (density_eq * velocity_gradient * phi_u_j +
             density_eq * grad_phi_u_j * velocity + grad_phi_p_j -
             dynamic_viscosity_eq * laplacian_phi_u_j);

          // Store these temporary products in auxiliary variables for speed
          grad_phi_u_j_x_velocity[j]     = grad_phi_u_j * velocity;
          velocity_gradient_x_phi_u_j[j] = velocity_gradient * phi_u_j;
        }



      for (unsigned int i = 0; i < n_dofs; ++i)
        {
          const auto &phi_u_i      = scratch_data.phi_u[q][i];
          const auto &grad_phi_u_i = scratch_data.grad_phi_u[q][i];
          const auto &div_phi_u_i  = scratch_data.div_phi_u[q][i];
          const auto &phi_p_i      = scratch_data.phi_p[q][i];
          const auto &grad_phi_p_i = scratch_data.grad_phi_p[q][i];

          // Store these temporary products in auxiliary variables for speed
          const auto grad_phi_u_i_x_velocity = grad_phi_u_i * velocity;
          const auto strong_residual_x_grad_phi_u_i =
            strong_residual * grad_phi_u_i;

          for (unsigned int j = 0; j < n_dofs; ++j)
            {
              const auto &phi_u_j      = scratch_data.phi_u[q][j];
              const auto &grad_phi_u_j = scratch_data.grad_phi_u[q][j];
              const auto &div_phi_u_j  = scratch_data.div_phi_u[q][j];

              const auto &phi_p_j = scratch_data.phi_p[q][j];

              const auto &strong_jac = strong_jacobian_vec[q][j];

              double local_matrix_ij =
                dynamic_viscosity_eq *
                  scalar_product(grad_phi_u_j, grad_phi_u_i) +
                density_eq * velocity_gradient_x_phi_u_j[j] * phi_u_i +
                density_eq * grad_phi_u_j_x_velocity[j] * phi_u_i -
                div_phi_u_i * phi_p_j;

              if (solve_continuity)
                {
                  // Continuity
                  local_matrix_ij += phi_p_i * div_phi_u_j;

                  // PSPG GLS term
                  local_matrix_ij += tau * (strong_jac * grad_phi_p_i);
                }
              else
                {
                  // assemble Jacobian corresponding to p = 0
                  local_matrix_ij += phi_p_i * phi_p_j;
                }

              // Jacobian is currently incomplete
              if (SUPG)
                {
                  local_matrix_ij +=
                    tau * (strong_jac * grad_phi_u_i_x_velocity +
                           strong_residual_x_grad_phi_u_i * phi_u_j);
                }
              local_matrix_ij *= JxW;
              local_matrix(i, j) += local_matrix_ij;
            }
        }
    }
}


template <int dim>
void
GLSNavierStokesVOFAssemblerCore<dim>::assemble_rhs(
  NavierStokesScratchData<dim> &        scratch_data,
  StabilizedMethodsTensorCopyData<dim> &copy_data)
{
  // Loop and quadrature informations
  const auto &       JxW_vec    = scratch_data.JxW;
  const unsigned int n_q_points = scratch_data.n_q_points;
  const unsigned int n_dofs     = scratch_data.n_dofs;
  const double       h          = scratch_data.cell_size;

  // Copy data elements
  auto &strong_residual_vec = copy_data.strong_residual;
  auto &local_rhs           = copy_data.local_rhs;

  // Time steps and inverse time steps which is used for stabilization constant
  std::vector<double> time_steps_vector =
    this->simulation_control->get_time_steps_vector();
  const double dt  = time_steps_vector[0];
  const double sdt = 1. / dt;

  std::vector<double> &phase_values = scratch_data.phase_values;

  // Limit force application : not applied if cell density is below
  // density_ratio of the maximum density (e.g. when one of the fluids is air)
  const double density_ratio = 2;
  double       phase_cutoff  = 0;

  Assert(
    scratch_data.properties_manager.density_is_constant(),
    RequiresConstantDensity(
      "GLSVansAssemblerDiFelice<dim>::calculate_particle_fluid_interactions"));

  // Phase cut-off for force (i.e. gravity) application, also used for
  // continuity condition
  if (scratch_data.density_0[0] < scratch_data.density_1[0] &&
      scratch_data.density_0[0] * density_ratio < scratch_data.density_1[0])
    {
      phase_cutoff = 1e-6;
    }
  if (scratch_data.density_1[0] < scratch_data.density_0[0] &&
      scratch_data.density_1[0] * density_ratio < scratch_data.density_0[0])
    {
      phase_cutoff = 1 - 1e-6;
    }

  // Determine whether continuity condition is solved in this cell
  auto max_phase_cell =
    std::max_element(std::begin(phase_values), std::end(phase_values));
  bool solve_continuity(true);

  if (vof_parameters.conservation.skip_mass_conservation_fluid_0)
    {
      if (*max_phase_cell < phase_cutoff)
        solve_continuity = false;
    }
  else if (vof_parameters.conservation.skip_mass_conservation_fluid_1)
    {
      if (*max_phase_cell > phase_cutoff)
        solve_continuity = false;
    }

  // Loop over the quadrature points
  for (unsigned int q = 0; q < n_q_points; ++q)
    {
      // Velocity
      const Tensor<1, dim> velocity    = scratch_data.velocity_values[q];
      const double velocity_divergence = scratch_data.velocity_divergences[q];
      const Tensor<2, dim> velocity_gradient =
        scratch_data.velocity_gradients[q];
      const Tensor<1, dim> velocity_laplacian =
        scratch_data.velocity_laplacians[q];

      // Pressure
      const double         pressure = scratch_data.pressure_values[q];
      const Tensor<1, dim> pressure_gradient =
        scratch_data.pressure_gradients[q];

      // Forcing term
      Tensor<1, dim> force = scratch_data.force[q];

      // Determine whether gravity and continuity condition are applied at this
      // quadrature point
      if (phase_cutoff < 0.5 && phase_values[q] < phase_cutoff)
        {
          force = 0;
        }
      else if (phase_cutoff > 0.5 && phase_values[q] > phase_cutoff)
        {
          force = 0;
        }

      // Calculation of the magnitude of the
      // velocity for the stabilization parameter
      const double u_mag = std::max(velocity.norm(), 1e-12);

      // Store JxW in local variable for faster access;
      const double JxW = JxW_vec[q];

      // Calculation of the equivalent properties at the quadrature point
      double       density_eq           = scratch_data.density[q];
      double       viscosity_eq         = scratch_data.viscosity[q];
      const double dynamic_viscosity_eq = density_eq * viscosity_eq;

      // Calculation of the GLS stabilization parameter. The
      // stabilization parameter used is different if the simulation
      // is steady or unsteady. In the unsteady case it includes the
      // value of the time-step
      const double tau =
        this->simulation_control->get_assembly_method() ==
            Parameters::SimulationControl::TimeSteppingMethod::steady ?
          1. / std::sqrt(std::pow(2. * density_eq * u_mag / h, 2) +
                         9 * std::pow(4 * dynamic_viscosity_eq / (h * h), 2)) :
          1. / std::sqrt(std::pow(sdt, 2) +
                         std::pow(2. * density_eq * u_mag / h, 2) +
                         9 * std::pow(4 * dynamic_viscosity_eq / (h * h), 2));


      // Calculate the strong residual for GLS stabilization
      auto strong_residual = density_eq * velocity_gradient * velocity +
                             pressure_gradient -
                             dynamic_viscosity_eq * velocity_laplacian -
                             density_eq * force + strong_residual_vec[q];

      // Assembly of the right-hand side
      for (unsigned int i = 0; i < n_dofs; ++i)
        {
          const auto phi_u_i      = scratch_data.phi_u[q][i];
          const auto grad_phi_u_i = scratch_data.grad_phi_u[q][i];
          const auto phi_p_i      = scratch_data.phi_p[q][i];
          const auto grad_phi_p_i = scratch_data.grad_phi_p[q][i];
          const auto div_phi_u_i  = scratch_data.div_phi_u[q][i];


          // Navier-Stokes Residual
          // Momentum
          local_rhs(i) +=
            (-dynamic_viscosity_eq *
               scalar_product(velocity_gradient, grad_phi_u_i) -
             density_eq * velocity_gradient * velocity * phi_u_i +
             pressure * div_phi_u_i + density_eq * force * phi_u_i) *
            JxW;

          if (solve_continuity)
            {
              // Continuity
              local_rhs(i) += -(velocity_divergence * phi_p_i) * JxW;

              // PSPG GLS term
              local_rhs(i) += -tau * (strong_residual * grad_phi_p_i) * JxW;
            }
          else
            {
              // assemble RHS for p = 0
              local_rhs(i) += -phi_p_i * pressure * JxW;
            }

          // SUPG GLS term
          if (SUPG)
            {
              local_rhs(i) +=
                -tau * (strong_residual * (grad_phi_u_i * velocity)) * JxW;
            }
        }
    }
}



template class GLSNavierStokesVOFAssemblerCore<2>;
template class GLSNavierStokesVOFAssemblerCore<3>;

template <int dim>
void
GLSNavierStokesVOFAssemblerBDF<dim>::assemble_matrix(
  NavierStokesScratchData<dim> &        scratch_data,
  StabilizedMethodsTensorCopyData<dim> &copy_data)
{
  // Loop and quadrature informations
  const auto &       JxW        = scratch_data.JxW;
  const unsigned int n_q_points = scratch_data.n_q_points;
  const unsigned int n_dofs     = scratch_data.n_dofs;

  // Copy data elements
  auto &strong_residual = copy_data.strong_residual;
  auto &strong_jacobian = copy_data.strong_jacobian;
  auto &local_matrix    = copy_data.local_matrix;

  // Time stepping information
  const auto          method = this->simulation_control->get_assembly_method();
  std::vector<double> time_steps_vector =
    this->simulation_control->get_time_steps_vector();

  // Vector for the BDF coefficients
  Vector<double> bdf_coefs = bdf_coefficients(method, time_steps_vector);
  std::vector<Tensor<1, dim>> velocity(1 +
                                       number_of_previous_solutions(method));

  // Loop over the quadrature points
  for (unsigned int q = 0; q < n_q_points; ++q)
    {
      velocity[0] = scratch_data.velocity_values[q];
      for (unsigned int p = 0; p < number_of_previous_solutions(method); ++p)
        velocity[p + 1] = scratch_data.previous_velocity_values[p][q];

      std::vector<double> densities(number_of_previous_solutions(method) + 1);

      densities[0] = scratch_data.density[q];

      for (unsigned int p = 1; p < number_of_previous_solutions(method) + 1;
           ++p)
        {
          densities[p] = scratch_data.previous_density[p - 1][q];
        }

      for (unsigned int p = 0; p < number_of_previous_solutions(method) + 1;
           ++p)
        {
          strong_residual[q] += densities[p] * bdf_coefs[p] * velocity[p];
        }

      for (unsigned int j = 0; j < n_dofs; ++j)
        {
          strong_jacobian[q][j] +=
            densities[0] * bdf_coefs[0] * scratch_data.phi_u[q][j];
        }


      for (unsigned int i = 0; i < n_dofs; ++i)
        {
          const Tensor<1, dim> &phi_u_i = scratch_data.phi_u[q][i];
          for (unsigned int j = 0; j < n_dofs; ++j)
            {
              const Tensor<1, dim> &phi_u_j = scratch_data.phi_u[q][j];

              local_matrix(i, j) +=
                phi_u_j * phi_u_i * densities[0] * bdf_coefs[0] * JxW[q];
            }
        }
    }
}

template <int dim>
void
GLSNavierStokesVOFAssemblerBDF<dim>::assemble_rhs(
  NavierStokesScratchData<dim> &        scratch_data,
  StabilizedMethodsTensorCopyData<dim> &copy_data)
{
  // Loop and quadrature informations
  const auto &       JxW        = scratch_data.JxW;
  const unsigned int n_q_points = scratch_data.n_q_points;
  const unsigned int n_dofs     = scratch_data.n_dofs;

  // Copy data elements
  auto &strong_residual = copy_data.strong_residual;
  auto &local_rhs       = copy_data.local_rhs;

  // Time stepping information
  const auto          method = this->simulation_control->get_assembly_method();
  std::vector<double> time_steps_vector =
    this->simulation_control->get_time_steps_vector();

  // Vector for the BDF coefficients
  Vector<double> bdf_coefs = bdf_coefficients(method, time_steps_vector);
  std::vector<Tensor<1, dim>> velocity(1 +
                                       number_of_previous_solutions(method));

  // Loop over the quadrature points
  for (unsigned int q = 0; q < n_q_points; ++q)
    {
      velocity[0] = scratch_data.velocity_values[q];
      for (unsigned int p = 0; p < number_of_previous_solutions(method); ++p)
        velocity[p + 1] = scratch_data.previous_velocity_values[p][q];


      std::vector<double> densities(number_of_previous_solutions(method) + 1);

      densities[0] = scratch_data.density[q];

      for (unsigned int p = 1; p < number_of_previous_solutions(method) + 1;
           ++p)
        {
          densities[p] = scratch_data.previous_density[p - 1][q];
        }

      for (unsigned int p = 0; p < number_of_previous_solutions(method) + 1;
           ++p)
        {
          strong_residual[q] += (densities[p] * bdf_coefs[p] * velocity[p]);
        }


      for (unsigned int i = 0; i < n_dofs; ++i)
        {
          const auto phi_u_i     = scratch_data.phi_u[q][i];
          double     local_rhs_i = 0;
          for (unsigned int p = 0; p < number_of_previous_solutions(method) + 1;
               ++p)
            {
              local_rhs_i -=
                densities[p] * bdf_coefs[p] * (velocity[p] * phi_u_i);
            }
          local_rhs(i) += local_rhs_i * JxW[q];
        }
    }
}

template class GLSNavierStokesVOFAssemblerBDF<2>;
template class GLSNavierStokesVOFAssemblerBDF<3>;


template <int dim>
void
GLSNavierStokesVOFAssemblerSTF<dim>::assemble_matrix(
  NavierStokesScratchData<dim> & /*scratch_data*/,
  StabilizedMethodsTensorCopyData<dim> & /*copy_data*/)
{}

template <int dim>
void
GLSNavierStokesVOFAssemblerSTF<dim>::assemble_rhs(
  NavierStokesScratchData<dim> &        scratch_data,
  StabilizedMethodsTensorCopyData<dim> &copy_data)
{
  // Surface tension coefficient
  const double surface_tension_coef = STF_properties.surface_tension_coef;

  // Loop and quadrature informations
  const auto &       JxW        = scratch_data.JxW;
  const unsigned int n_q_points = scratch_data.n_q_points;
  const unsigned int n_dofs     = scratch_data.n_dofs;

  // Copy data elements
  auto &strong_residual = copy_data.strong_residual;
  auto &local_rhs       = copy_data.local_rhs;

  // Loop over the quadrature points
  for (unsigned int q = 0; q < n_q_points; ++q)
    {
      // Gather pfg and curvature values
      const double &        curvature_value = scratch_data.curvature_values[q];
      const Tensor<1, dim> &filtered_phase_fraction_gradient_value =
        scratch_data.filtered_phase_fraction_gradient_values[q];
      const double         JxW_value = JxW[q];
      const Tensor<1, dim> tmp_STF   = -2.0 * surface_tension_coef *
                                     curvature_value *
                                     filtered_phase_fraction_gradient_value;

      strong_residual[q] += tmp_STF;

      for (unsigned int i = 0; i < n_dofs; ++i)
        {
          const auto phi_u_i     = scratch_data.phi_u[q][i];
          double     local_rhs_i = 0;

          local_rhs_i -= tmp_STF * phi_u_i;
          local_rhs(i) += local_rhs_i * JxW_value;
        }
    }
}

template class GLSNavierStokesVOFAssemblerSTF<2>;
template class GLSNavierStokesVOFAssemblerSTF<3>;


template <int dim>
void
GLSNavierStokesVOFAssemblerNonNewtonianCore<dim>::assemble_matrix(
  NavierStokesScratchData<dim> &        scratch_data,
  StabilizedMethodsTensorCopyData<dim> &copy_data)
{
  // Loop and quadrature informations
  const auto &       JxW_vec    = scratch_data.JxW;
  const unsigned int n_q_points = scratch_data.n_q_points;
  const unsigned int n_dofs     = scratch_data.n_dofs;
  const double       h          = scratch_data.cell_size;

  // Copy data elements
  auto &strong_residual_vec = copy_data.strong_residual;
  auto &strong_jacobian_vec = copy_data.strong_jacobian;
  auto &local_matrix        = copy_data.local_matrix;

  // Time steps and inverse time steps which is used for stabilization constant
  std::vector<double> time_steps_vector =
    this->simulation_control->get_time_steps_vector();
  const double dt  = time_steps_vector[0];
  const double sdt = 1. / dt;

  // Phase values and limiters
  std::vector<double> &phase_values = scratch_data.phase_values;
  // std::vector<double> &phase_values_m1 =
  // scratch_data.previous_phase_values[0];
  // std::vector<Tensor<1, dim>> &phase_gradient_values =
  // scratch_data.phase_gradient_values;

  // Limit force application : not applied if cell density is below
  // density_ratio of the maximum density (e.g. when one of the fluids is air)
  const double density_ratio      = 2;
  double       phase_force_cutoff = 0;

  Assert(
    scratch_data.properties_manager.density_is_constant(),
    RequiresConstantDensity(
      "GLSVansAssemblerDiFelice<dim>::calculate_particle_fluid_interactions"));

  if (scratch_data.density_0[0] < scratch_data.density_1[0] &&
      scratch_data.density_0[0] * density_ratio < scratch_data.density_1[0])
    {
      // gravity not will be applied for phase < phase_force_cutoff
      phase_force_cutoff = 1e-6;
    }
  if (scratch_data.density_1[0] < scratch_data.density_0[0] &&
      scratch_data.density_1[0] * density_ratio < scratch_data.density_0[0])
    {
      // gravity not will be applied for phase > phase_force_cutoff
      phase_force_cutoff = 1 - 1e-6;
    }

  // Loop over the quadrature points
  for (unsigned int q = 0; q < n_q_points; ++q)
    {
      const Tensor<1, dim> &velocity = scratch_data.velocity_values[q];
      const Tensor<2, dim> &velocity_gradient =
        scratch_data.velocity_gradients[q];
      const Tensor<1, dim> &velocity_laplacian =
        scratch_data.velocity_laplacians[q];
      const Tensor<3, dim> &velocity_hessian =
        scratch_data.velocity_hessians[q];
      const Tensor<1, dim> &pressure_gradient =
        scratch_data.pressure_gradients[q];

      // Calculate shear rate (at each q)
      const Tensor<2, dim> shear_rate =
        velocity_gradient + transpose(velocity_gradient);

      // Calculate the shear rate magnitude
      double shear_rate_magnitude = calculate_shear_rate_magnitude(shear_rate);
      // Set the shear rate magnitude to 1e-12 if it is too close to zero,
      // since the viscosity gradient is undefined for shear_rate_magnitude = 0
      shear_rate_magnitude =
        shear_rate_magnitude > 1e-12 ? shear_rate_magnitude : 1e-12;

      // Calculate viscosity gradient
      const Tensor<1, dim> viscosity_gradient =
        this->get_viscosity_gradient(velocity_gradient,
                                     velocity_hessian,
                                     shear_rate_magnitude,
                                     scratch_data.grad_viscosity_shear_rate[q]);

      // Forcing term
      Tensor<1, dim> force = scratch_data.force[q];

      if (phase_force_cutoff < 0.5 && phase_values[q] < phase_force_cutoff)
        force = 0;
      if (phase_force_cutoff > 0.5 && phase_values[q] > phase_force_cutoff)
        force = 0;

      // Calculation of the magnitude of the velocity for the
      // stabilization parameter
      const double u_mag = std::max(velocity.norm(), 1e-12);

      // Store JxW in local variable for faster access;
      const double JxW = JxW_vec[q];

      // Calculation of the equivalent properties at the quadrature point
      double               density_eq           = scratch_data.density[q];
      double               viscosity_eq         = scratch_data.viscosity[q];
      const double         dynamic_viscosity_eq = density_eq * viscosity_eq;
      const Tensor<1, dim> dynamic_viscosity_gradient =
        density_eq * viscosity_gradient;

      // Calculation of the GLS stabilization parameter. The
      // stabilization parameter used is different if the simulation
      // is steady or unsteady. In the unsteady case it includes the
      // value of the time-step
      const double tau =
        this->simulation_control->get_assembly_method() ==
            Parameters::SimulationControl::TimeSteppingMethod::steady ?
          1. / std::sqrt(std::pow(2. * density_eq * u_mag / h, 2) +
                         9 * std::pow(4 * dynamic_viscosity_eq / (h * h), 2)) :
          1. / std::sqrt(std::pow(sdt, 2) +
                         std::pow(2. * density_eq * u_mag / h, 2) +
                         9 * std::pow(4 * dynamic_viscosity_eq / (h * h), 2));

      // Calculate the strong residual for GLS stabilization
      auto strong_residual = density_eq * velocity_gradient * velocity +
                             pressure_gradient -
                             shear_rate * dynamic_viscosity_gradient -
                             dynamic_viscosity_eq * velocity_laplacian -
                             density_eq * force + strong_residual_vec[q];

      std::vector<Tensor<1, dim>> grad_phi_u_j_x_velocity(n_dofs);
      std::vector<Tensor<1, dim>> velocity_gradient_x_phi_u_j(n_dofs);


      // We loop over the column first to prevent recalculation
      // of the strong jacobian in the inner loop
      for (unsigned int j = 0; j < n_dofs; ++j)
        {
          const auto &phi_u_j           = scratch_data.phi_u[q][j];
          const auto &grad_phi_u_j      = scratch_data.grad_phi_u[q][j];
          const auto &laplacian_phi_u_j = scratch_data.laplacian_phi_u[q][j];

          const auto &grad_phi_p_j = scratch_data.grad_phi_p[q][j];

          const auto &grad_phi_u_j_non_newtonian =
            grad_phi_u_j + transpose(grad_phi_u_j);

          strong_jacobian_vec[q][j] +=
            density_eq * velocity_gradient * phi_u_j +
            density_eq * grad_phi_u_j * velocity + grad_phi_p_j -
            dynamic_viscosity_eq * laplacian_phi_u_j -
            grad_phi_u_j_non_newtonian * dynamic_viscosity_gradient;

          // Store these temporary products in auxiliary variables for speed
          grad_phi_u_j_x_velocity[j]     = grad_phi_u_j * velocity;
          velocity_gradient_x_phi_u_j[j] = velocity_gradient * phi_u_j;
        }

      shear_rate_magnitude =
        shear_rate_magnitude > 1e-3 ? shear_rate_magnitude : 1e-3;

      for (unsigned int i = 0; i < n_dofs; ++i)
        {
          const auto &phi_u_i      = scratch_data.phi_u[q][i];
          const auto &grad_phi_u_i = scratch_data.grad_phi_u[q][i];
          const auto &div_phi_u_i  = scratch_data.div_phi_u[q][i];
          const auto &phi_p_i      = scratch_data.phi_p[q][i];
          const auto &grad_phi_p_i = scratch_data.grad_phi_p[q][i];

          // Store these temporary products in auxiliary variables for speed
          const auto grad_phi_u_i_x_velocity = grad_phi_u_i * velocity;
          const auto strong_residual_x_grad_phi_u_i =
            strong_residual * grad_phi_u_i;

          for (unsigned int j = 0; j < n_dofs; ++j)
            {
              const auto &phi_u_j      = scratch_data.phi_u[q][j];
              const auto &grad_phi_u_j = scratch_data.grad_phi_u[q][j];
              const auto &div_phi_u_j  = scratch_data.div_phi_u[q][j];

              const auto &grad_phi_u_j_non_newtonian =
                grad_phi_u_j + transpose(grad_phi_u_j);

              const auto &phi_p_j = scratch_data.phi_p[q][j];

              const auto &strong_jac = strong_jacobian_vec[q][j];

              double local_matrix_ij =
                dynamic_viscosity_eq *
                  scalar_product(grad_phi_u_j_non_newtonian, grad_phi_u_i) +
                0.5 * scratch_data.grad_viscosity_shear_rate[q] /
                  shear_rate_magnitude *
                  scalar_product(grad_phi_u_j_non_newtonian, shear_rate) *
                  scalar_product(shear_rate, grad_phi_u_i) +
                density_eq * velocity_gradient_x_phi_u_j[j] * 0.5 * phi_u_i +
                density_eq * grad_phi_u_j_x_velocity[j] * phi_u_i
                // Continuity
                - div_phi_u_i * phi_p_j + phi_p_i * div_phi_u_j;

              // PSPG GLS term
              local_matrix_ij += tau * (strong_jac * grad_phi_p_i);

              // The jacobian matrix for the SUPG formulation
              // currently does not include the jacobian of the stabilization
              // parameter tau. Our experience has shown that does not alter the
              // number of newton iteration for convergence, but greatly
              // simplifies assembly.
              if (SUPG)
                {
                  local_matrix_ij +=
                    tau * (strong_jac * grad_phi_u_i_x_velocity +
                           strong_residual_x_grad_phi_u_i * phi_u_j);
                }
              local_matrix_ij *= JxW;
              local_matrix(i, j) += local_matrix_ij;
            }
        }
    }
}

template <int dim>
void
GLSNavierStokesVOFAssemblerNonNewtonianCore<dim>::assemble_rhs(
  NavierStokesScratchData<dim> &        scratch_data,
  StabilizedMethodsTensorCopyData<dim> &copy_data)
{
  // Loop and quadrature informations
  const auto &       JxW_vec    = scratch_data.JxW;
  const unsigned int n_q_points = scratch_data.n_q_points;
  const unsigned int n_dofs     = scratch_data.n_dofs;
  const double       h          = scratch_data.cell_size;

  // Copy data elements
  auto &strong_residual_vec = copy_data.strong_residual;
  auto &local_rhs           = copy_data.local_rhs;

  // Time steps and inverse time steps which is used for stabilization constant
  std::vector<double> time_steps_vector =
    this->simulation_control->get_time_steps_vector();
  const double dt  = time_steps_vector[0];
  const double sdt = 1. / dt;

  // Phase values and limiters
  std::vector<double> &phase_values = scratch_data.phase_values;
  // std::vector<double> &phase_values_m1 =
  // scratch_data.previous_phase_values[0];
  // std::vector<Tensor<1, dim>> &phase_gradient_values =
  // scratch_data.phase_gradient_values;

  // Limit force application : not applied if cell density is below
  // density_ratio of the maximum density (e.g. when one of the fluids is air)
  const double density_ratio      = 2;
  double       phase_force_cutoff = 0;

  Assert(
    scratch_data.properties_manager.density_is_constant(),
    RequiresConstantDensity(
      "GLSVansAssemblerDiFelice<dim>::calculate_particle_fluid_interactions"));

  if (scratch_data.density_0[0] < scratch_data.density_1[0] &&
      scratch_data.density_0[0] * density_ratio < scratch_data.density_1[0])
    {
      // gravity not will be applied for phase < phase_force_cutoff
      phase_force_cutoff = 1e-6;
    }
  if (scratch_data.density_1[0] < scratch_data.density_0[0] &&
      scratch_data.density_1[0] * density_ratio < scratch_data.density_0[0])
    {
      // gravity not will be applied for phase > phase_force_cutoff
      phase_force_cutoff = 1 - 1e-6;
    }

  // Loop over the quadrature points
  for (unsigned int q = 0; q < n_q_points; ++q)
    {
      // Velocity
      const Tensor<1, dim> &velocity   = scratch_data.velocity_values[q];
      const double velocity_divergence = scratch_data.velocity_divergences[q];
      const Tensor<2, dim> &velocity_gradient =
        scratch_data.velocity_gradients[q];
      const Tensor<1, dim> &velocity_laplacian =
        scratch_data.velocity_laplacians[q];
      const Tensor<3, dim> &velocity_hessian =
        scratch_data.velocity_hessians[q];

      // Calculate shear rate (at each q)
      const Tensor<2, dim> shear_rate =
        velocity_gradient + transpose(velocity_gradient);

      // Calculate the shear rate magnitude
      double shear_rate_magnitude = calculate_shear_rate_magnitude(shear_rate);

      shear_rate_magnitude =
        shear_rate_magnitude > 1e-12 ? shear_rate_magnitude : 1e-12;

      // Calculate viscosity gradient
      const Tensor<1, dim> viscosity_gradient =
        this->get_viscosity_gradient(velocity_gradient,
                                     velocity_hessian,
                                     shear_rate_magnitude,
                                     scratch_data.grad_viscosity_shear_rate[q]);

      // Pressure
      const double         pressure = scratch_data.pressure_values[q];
      const Tensor<1, dim> pressure_gradient =
        scratch_data.pressure_gradients[q];

      // Forcing term
      Tensor<1, dim> force = scratch_data.force[q];

      if (phase_force_cutoff < 0.5 && phase_values[q] < phase_force_cutoff)
        force = 0;
      // Gravity not applied on phase 1
      if (phase_force_cutoff > 0.5 && phase_values[q] > phase_force_cutoff)
        force = 0;

      // Calculation of the magnitude of the
      // velocity for the stabilization parameter
      const double u_mag = std::max(velocity.norm(), 1e-12);

      // Store JxW in local variable for faster access;
      const double JxW = JxW_vec[q];

      // Calculation of the equivalent properties at the quadrature point
      double               density_eq           = scratch_data.density[q];
      double               viscosity_eq         = scratch_data.viscosity[q];
      const double         dynamic_viscosity_eq = density_eq * viscosity_eq;
      const Tensor<1, dim> dynamic_viscosity_gradient =
        density_eq * viscosity_gradient;

      // Calculation of the GLS stabilization parameter. The
      // stabilization parameter used is different if the simulation
      // is steady or unsteady. In the unsteady case it includes the
      // value of the time-step
      const double tau =
        this->simulation_control->get_assembly_method() ==
            Parameters::SimulationControl::TimeSteppingMethod::steady ?
          1. / std::sqrt(std::pow(2. * density_eq * u_mag / h, 2) +
                         9 * std::pow(4 * dynamic_viscosity_eq / (h * h), 2)) :
          1. / std::sqrt(std::pow(sdt, 2) +
                         std::pow(2. * density_eq * u_mag / h, 2) +
                         9 * std::pow(4 * dynamic_viscosity_eq / (h * h), 2));


      // Calculate the strong residual for GLS stabilization
      auto strong_residual = density_eq * velocity_gradient * velocity +
                             pressure_gradient -
                             shear_rate * dynamic_viscosity_gradient -
                             dynamic_viscosity_eq * velocity_laplacian -
                             density_eq * force + strong_residual_vec[q];

      // Assembly of the right-hand side
      for (unsigned int i = 0; i < n_dofs; ++i)
        {
          const auto &phi_u_i      = scratch_data.phi_u[q][i];
          const auto &grad_phi_u_i = scratch_data.grad_phi_u[q][i];
          const auto &phi_p_i      = scratch_data.phi_p[q][i];
          const auto &grad_phi_p_i = scratch_data.grad_phi_p[q][i];
          const auto &div_phi_u_i  = scratch_data.div_phi_u[q][i];

          double local_rhs_i = 0;

          // Navier-Stokes Residual
          local_rhs_i +=
            (
              // Momentum
              -dynamic_viscosity_eq * scalar_product(shear_rate, grad_phi_u_i) -
              density_eq * velocity_gradient * velocity * phi_u_i +
              pressure * div_phi_u_i + density_eq * force * phi_u_i -
              // Continuity
              velocity_divergence * phi_p_i) *
            JxW;

          // PSPG GLS term
          local_rhs_i += -tau * (strong_residual * grad_phi_p_i) * JxW;

          // SUPG GLS term
          if (SUPG)
            {
              local_rhs_i +=
                -tau * (strong_residual * (grad_phi_u_i * velocity)) * JxW;
            }
          local_rhs(i) += local_rhs_i;
        }
    }
}

template class GLSNavierStokesVOFAssemblerNonNewtonianCore<2>;
template class GLSNavierStokesVOFAssemblerNonNewtonianCore<3>;<|MERGE_RESOLUTION|>--- conflicted
+++ resolved
@@ -86,7 +86,6 @@
       // Forcing term
       Tensor<1, dim> force = scratch_data.force[q];
 
-<<<<<<< HEAD
       // Determine whether gravity is applied at this quadrature point
       if (phase_cutoff < 0.5 && phase_values[q] < phase_cutoff)
         {
@@ -96,12 +95,6 @@
         {
           force = 0;
         }
-=======
-      if (phase_force_cutoff < 0.5 && phase_values[q] < phase_force_cutoff)
-        force = 0;
-      if (phase_force_cutoff > 0.5 && phase_values[q] > phase_force_cutoff)
-        force = 0;
->>>>>>> 745ba5f6
 
       // Calculation of the magnitude of the velocity for the
       // stabilization parameter
