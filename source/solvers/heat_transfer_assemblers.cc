--- conflicted
+++ resolved
@@ -473,10 +473,6 @@
           Function<dim> &h_function = *(this->boundary_conditions_ht.h[i_bc]);
           Function<dim> &emissivity_function =
             *(this->boundary_conditions_ht.emissivity[i_bc]);
-<<<<<<< HEAD
-
-=======
->>>>>>> 85b69440
           for (unsigned int f = 0; f < scratch_data.n_faces; ++f)
             {
               if (scratch_data.boundary_face_id[f] ==
@@ -549,10 +545,9 @@
             *(this->boundary_conditions_ht.emissivity[i_bc]);
           Function<dim> &heat_flux_bc_function =
             *(this->boundary_conditions_ht.heat_flux_bc[i_bc]);
-<<<<<<< HEAD
-
-=======
->>>>>>> 85b69440
+          heat_flux_bc_function.set_time(
+            this->simulation_control->get_current_time());
+
           for (unsigned int f = 0; f < scratch_data.n_faces; ++f)
             {
               if (scratch_data.boundary_face_id[f] ==
