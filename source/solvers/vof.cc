--- conflicted
+++ resolved
@@ -240,13 +240,9 @@
 void
 VolumeOfFluid<dim>::attach_solution_to_output(DataOut<dim> &data_out)
 {
-<<<<<<< HEAD
-  data_out.add_data_vector(dof_handler, present_solution, "phase");
+  data_out.add_data_vector(this->dof_handler, this->present_solution, "phase");
   // Peeling/wetting output
-  data_out.add_data_vector(dof_handler, marker_pw, "marker_pw");
-=======
-  data_out.add_data_vector(this->dof_handler, this->present_solution, "phase");
->>>>>>> a445d8f1
+  data_out.add_data_vector(this->dof_handler, this->marker_pw, "marker_pw");
 }
 
 template <int dim>
@@ -745,16 +741,11 @@
                              dsp,
                              mpi_communicator);
 
-<<<<<<< HEAD
   // Initialize peeling/wetting marker vector
   marker_pw.reinit(locally_owned_dofs, mpi_communicator);
 
-  this->pcout << "   Number of VOF degrees of freedom: " << dof_handler.n_dofs()
-              << std::endl;
-=======
   this->pcout << "   Number of VOF degrees of freedom: "
               << this->dof_handler.n_dofs() << std::endl;
->>>>>>> a445d8f1
 
   // Provide the VOF dof_handler and solution pointers to the
   // multiphysics interface
