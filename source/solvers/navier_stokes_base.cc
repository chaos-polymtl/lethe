/* ---------------------------------------------------------------------
 *
 * Copyright (C) 2019 - by the Lethe authors
 *
 * This file is part of the Lethe library
 *
 * The Lethe library is free software; you can use it, redistribute
 * it, and/or modify it under the terms of the GNU Lesser General
 * Public License as published by the Free Software Foundation; either
 * version 3.1 of the License, or (at your option) any later version.
 * The full text of the license can be found in the file LICENSE at
 * the top level of the Lethe distribution.
 *
 * ---------------------------------------------------------------------

 *
 * Author: Bruno Blais, Polytechnique Montreal, 2019-
 */

#include <deal.II/grid/tria_iterator.h>

#include <deal.II/numerics/data_out_faces.h>

#include <deal.II/opencascade/manifold_lib.h>
#include <deal.II/opencascade/utilities.h>

#include <core/grids.h>
#include <core/solutions_output.h>
#include <core/utilities.h>
#include <solvers/flow_control.h>
#include <solvers/navier_stokes_base.h>
#include <solvers/post_processors.h>
#include <solvers/postprocessing_cfl.h>
#include <solvers/postprocessing_enstrophy.h>
#include <solvers/postprocessing_force.h>
#include <solvers/postprocessing_kinetic_energy.h>
#include <solvers/postprocessing_torque.h>

#include "core/time_integration_utilities.h"


/*
 * Constructor for the Navier-Stokes base class
 */
template <int dim, typename VectorType, typename DofsType>
NavierStokesBase<dim, VectorType, DofsType>::NavierStokesBase(
  NavierStokesSolverParameters<dim> &p_nsparam,
  const unsigned int                 p_degreeVelocity,
  const unsigned int                 p_degreePressure)
  : PhysicsSolver<VectorType>(p_nsparam.non_linear_solver)
  //      new NewtonNonLinearSolver<VectorType>(this,
  //      p_nsparam.nonLinearSolver))
  , mpi_communicator(MPI_COMM_WORLD)
  , n_mpi_processes(Utilities::MPI::n_mpi_processes(mpi_communicator))
  , this_mpi_process(Utilities::MPI::this_mpi_process(mpi_communicator))
  , triangulation(dynamic_cast<parallel::DistributedTriangulationBase<dim> *>(
      new parallel::distributed::Triangulation<dim>(
        this->mpi_communicator,
        typename Triangulation<dim>::MeshSmoothing(
          Triangulation<dim>::smoothing_on_refinement |
          Triangulation<dim>::smoothing_on_coarsening))))
  , dof_handler(*this->triangulation)
  , fe(FE_Q<dim>(p_degreeVelocity), dim, FE_Q<dim>(p_degreePressure), 1)
  , computing_timer(this->mpi_communicator,
                    this->pcout,
                    TimerOutput::summary,
                    TimerOutput::wall_times)
  , nsparam(p_nsparam)
  , velocity_fem_degree(p_degreeVelocity)
  , pressure_fem_degree(p_degreePressure)
  , number_quadrature_points(p_degreeVelocity + 1)
{
  this->pcout.set_condition(
    Utilities::MPI::this_mpi_process(this->mpi_communicator) == 0);

  if (nsparam.simulation_control.method ==
      Parameters::SimulationControl::TimeSteppingMethod::steady)
    simulation_control =
      std::make_shared<SimulationControlSteady>(nsparam.simulation_control);
  else if (nsparam.simulation_control.method ==
           Parameters::SimulationControl::TimeSteppingMethod::steady_bdf)
    {
      simulation_control = std::make_shared<SimulationControlAdjointSteady>(
        nsparam.simulation_control);
    }
  else
    {
      if (nsparam.simulation_control.output_control ==
          Parameters::SimulationControl::OutputControl::time)
        simulation_control =
          std::make_shared<SimulationControlTransientDynamicOutput>(
            nsparam.simulation_control);
      else
        simulation_control = std::make_shared<SimulationControlTransient>(
          nsparam.simulation_control);
    }


  // Override default value of quadrature point if they are specified
  if (nsparam.fem_parameters.number_quadrature_points > 0)
    number_quadrature_points = nsparam.fem_parameters.number_quadrature_points;

  // Change the behavior of the timer for situations when you don't want outputs
  if (nsparam.timer.type == Parameters::Timer::Type::none)
    this->computing_timer.disable_output();

  // Pre-allocate the force tables to match the number of boundary conditions
  forces_on_boundaries.resize(nsparam.boundary_conditions.size);
  torques_on_boundaries.resize(nsparam.boundary_conditions.size);
  forces_tables.resize(nsparam.boundary_conditions.size);
  torques_tables.resize(nsparam.boundary_conditions.size);

  // Get the exact solution from the parser
  exact_solution = &nsparam.analytical_solution->velocity;

  // If there is a forcing function, get it from the parser
  if (nsparam.sourceTerm->source_term())
    forcing_function = &nsparam.sourceTerm->source;
  else
    forcing_function = new NoForce<dim>;

  this->pcout << "Running on "
              << Utilities::MPI::n_mpi_processes(this->mpi_communicator)
              << " MPI rank(s)..." << std::endl;

  this->pcout << std::setprecision(nsparam.simulation_control.log_precision);
}


/**
 * @brief dynamic_flow_control
 * If set to enable, dynamic_flow_control allows to control the flow by
 * calculate a beta coefficient at each time step added to the force of the
 * source term for gls_navier_stokes solver.
 */

template <int dim, typename VectorType, typename DofsType>
void
NavierStokesBase<dim, VectorType, DofsType>::dynamic_flow_control(
  const VectorType &present_solution)
{
  // Verification if simulation is transient
  if (nsparam.flow_control.enable_flow_control &&
      nsparam.simulation_control.method !=
        Parameters::SimulationControl::TimeSteppingMethod::steady)
    {
<<<<<<< HEAD
      this->beta =
        flow.get_beta(this->dof_handler,
                            present_solution,
                            nsparam.flow_control,
                            nsparam.simulation_control,
                            nsparam.fem_parameters,
                            this->simulation_control->get_step_number(),
                            mpi_communicator);
=======
      this->beta = flow.get_beta(this->dof_handler,
                                 present_solution,
                                 nsparam.flow_control,
                                 nsparam.simulation_control,
                                 nsparam.fem_parameters,
                                 this->simulation_control->get_step_number(),
                                 mpi_communicator);
>>>>>>> a9361818

      // Showing results (area and flow rate)
      if (simulation_control->get_step_number() - 1 != 0)
        {
          std::vector<double> summary = flow.flow_summary();
          this->pcout << "\n"
                      << "Inlet area : " << summary[0] << std::endl;
          this->pcout << "Flow rate : " << summary[1] << std::endl;
          this->pcout << "Beta applied : " << summary[2] << std::endl;
        }
    }
}


// This is a primitive first implementation that could be greatly improved by
// doing a single pass instead of N boundary passes
template <int dim, typename VectorType, typename DofsType>
void
NavierStokesBase<dim, VectorType, DofsType>::postprocessing_forces(
  const VectorType &evaluation_point)
{
  TimerOutput::Scope t(this->computing_timer, "calculate_forces");

  this->forces_on_boundaries = calculate_forces(this->dof_handler,
                                                evaluation_point,
                                                nsparam.physical_properties,
                                                nsparam.fem_parameters,
                                                nsparam.boundary_conditions,
                                                mpi_communicator);

  if (nsparam.forces_parameters.verbosity == Parameters::Verbosity::verbose &&
      this->this_mpi_process == 0)
    {
      std::cout << std::endl;
      std::string independent_column_names = "Boundary ID";

      std::vector<std::string> dependent_column_names;
      dependent_column_names.push_back("f_x");
      dependent_column_names.push_back("f_y");
      if (dim == 3)
        dependent_column_names.push_back("f_z");

      TableHandler table = make_table_scalars_tensors(
        nsparam.boundary_conditions.id,
        independent_column_names,
        this->forces_on_boundaries,
        dependent_column_names,
        this->nsparam.simulation_control.log_precision);

      std::cout << "+------------------------------------------+" << std::endl;
      std::cout << "|  Force  summary                          |" << std::endl;
      std::cout << "+------------------------------------------+" << std::endl;
      table.write_text(std::cout);
    }

  for (unsigned int i_boundary = 0;
       i_boundary < nsparam.boundary_conditions.size;
       ++i_boundary)
    {
      this->forces_tables[i_boundary].add_value(
        "time", simulation_control->get_current_time());
      this->forces_tables[i_boundary].add_value(
        "f_x", this->forces_on_boundaries[i_boundary][0]);
      this->forces_tables[i_boundary].add_value(
        "f_y", this->forces_on_boundaries[i_boundary][1]);
      if (dim == 3)
        this->forces_tables[i_boundary].add_value(
          "f_z", this->forces_on_boundaries[i_boundary][2]);
      else
        this->forces_tables[i_boundary].add_value("f_z", 0.);

      // Precision
      this->forces_tables[i_boundary].set_precision(
        "f_x", nsparam.forces_parameters.output_precision);
      this->forces_tables[i_boundary].set_precision(
        "f_y", nsparam.forces_parameters.output_precision);
      this->forces_tables[i_boundary].set_precision(
        "f_z", nsparam.forces_parameters.output_precision);
      this->forces_tables[i_boundary].set_precision(
        "time", nsparam.forces_parameters.output_precision);
    }
}


template <int dim, typename VectorType, typename DofsType>
void
NavierStokesBase<dim, VectorType, DofsType>::postprocessing_torques(
  const VectorType &evaluation_point)
{
  TimerOutput::Scope t(this->computing_timer, "calculate_torques");

  this->torques_on_boundaries = calculate_torques(this->dof_handler,
                                                  evaluation_point,
                                                  nsparam.physical_properties,
                                                  nsparam.fem_parameters,
                                                  nsparam.boundary_conditions,
                                                  mpi_communicator);

  if (nsparam.forces_parameters.verbosity == Parameters::Verbosity::verbose &&
      this->this_mpi_process == 0)
    {
      this->pcout << std::endl;
      std::string independent_column_names = "Boundary ID";

      std::vector<std::string> dependent_column_names;
      dependent_column_names.push_back("T_x");
      dependent_column_names.push_back("T_y");
      dependent_column_names.push_back("T_z");

      TableHandler table = make_table_scalars_tensors(
        nsparam.boundary_conditions.id,
        independent_column_names,
        this->torques_on_boundaries,
        dependent_column_names,
        this->nsparam.simulation_control.log_precision);

      std::cout << "+------------------------------------------+" << std::endl;
      std::cout << "|  Torque summary                          |" << std::endl;
      std::cout << "+------------------------------------------+" << std::endl;
      table.write_text(std::cout);
    }

  for (unsigned int boundary_id = 0;
       boundary_id < nsparam.boundary_conditions.size;
       ++boundary_id)
    {
      this->torques_tables[boundary_id].add_value(
        "time", simulation_control->get_current_time());
      this->torques_tables[boundary_id].add_value(
        "T_x", this->torques_on_boundaries[boundary_id][0]);
      this->torques_tables[boundary_id].add_value(
        "T_y", this->torques_on_boundaries[boundary_id][1]);
      this->torques_tables[boundary_id].add_value(
        "T_z", this->torques_on_boundaries[boundary_id][2]);

      // Precision
      this->torques_tables[boundary_id].set_precision(
        "T_x", nsparam.forces_parameters.output_precision);
      this->torques_tables[boundary_id].set_precision(
        "T_y", nsparam.forces_parameters.output_precision);
      this->torques_tables[boundary_id].set_precision(
        "T_z", nsparam.forces_parameters.output_precision);
      this->torques_tables[boundary_id].set_precision(
        "time", nsparam.forces_parameters.output_precision);
    }
}

// Find the l2 norm of the error between the finite element sol'n and the exact
// sol'n
template <int dim, typename VectorType, typename DofsType>
std::pair<double, double>
NavierStokesBase<dim, VectorType, DofsType>::calculate_L2_error(
  const VectorType &evaluation_point)
{
  TimerOutput::Scope t(this->computing_timer, "error");

  QGauss<dim>         quadrature_formula(this->number_quadrature_points + 1);
  const MappingQ<dim> mapping(this->velocity_fem_degree,
                              nsparam.fem_parameters.qmapping_all);
  FEValues<dim>       fe_values(mapping,
                          this->fe,
                          quadrature_formula,
                          update_values | update_gradients |
                            update_quadrature_points | update_JxW_values);

  const FEValuesExtractors::Vector velocities(0);
  const FEValuesExtractors::Scalar pressure(dim);

  const unsigned int dofs_per_cell =
    this->fe.dofs_per_cell; // This gives you dofs per cell
  std::vector<types::global_dof_index> local_dof_indices(
    dofs_per_cell); //  Local connectivity

  const unsigned int n_q_points = quadrature_formula.size();

  std::vector<Vector<double>> q_exactSol(n_q_points, Vector<double>(dim + 1));

  std::vector<Tensor<1, dim>> local_velocity_values(n_q_points);
  std::vector<double>         local_pressure_values(n_q_points);

  Function<dim> *l_exact_solution = this->exact_solution;

  double pressure_integral       = 0;
  double exact_pressure_integral = 0;

  // loop over elements to calculate average pressure
  for (const auto &cell : dof_handler.active_cell_iterators())
    {
      if (cell->is_locally_owned())
        {
          fe_values.reinit(cell);

          fe_values[pressure].get_function_values(evaluation_point,
                                                  local_pressure_values);
          // Get the exact solution at all gauss points
          l_exact_solution->vector_value_list(fe_values.get_quadrature_points(),
                                              q_exactSol);


          // Retrieve the effective "connectivity matrix" for this element
          cell->get_dof_indices(local_dof_indices);

          for (unsigned int q = 0; q < n_q_points; q++)
            {
              pressure_integral += local_pressure_values[q] * fe_values.JxW(q);
              exact_pressure_integral += q_exactSol[q][dim] * fe_values.JxW(q);
            }
        }
    }

  pressure_integral =
    Utilities::MPI::sum(pressure_integral, this->mpi_communicator);
  exact_pressure_integral =
    Utilities::MPI::sum(exact_pressure_integral, this->mpi_communicator);

  double global_volume          = GridTools::volume(*this->triangulation);
  double average_pressure       = pressure_integral / global_volume;
  double average_exact_pressure = exact_pressure_integral / global_volume;


  double l2errorU = 0.;
  double l2errorP = 0.;

  for (const auto &cell : dof_handler.active_cell_iterators())
    {
      if (cell->is_locally_owned())
        {
          fe_values.reinit(cell);
          fe_values[velocities].get_function_values(evaluation_point,
                                                    local_velocity_values);
          fe_values[pressure].get_function_values(evaluation_point,
                                                  local_pressure_values);

          // Retrieve the effective "connectivity matrix" for this element
          cell->get_dof_indices(local_dof_indices);

          // Get the exact solution at all gauss points
          l_exact_solution->vector_value_list(fe_values.get_quadrature_points(),
                                              q_exactSol);

          for (unsigned int q = 0; q < n_q_points; q++)
            {
              // Find the values of x and u_h (the finite element solution) at
              // the quadrature points
              double ux_sim   = local_velocity_values[q][0];
              double ux_exact = q_exactSol[q][0];

              double uy_sim   = local_velocity_values[q][1];
              double uy_exact = q_exactSol[q][1];

              l2errorU +=
                (ux_sim - ux_exact) * (ux_sim - ux_exact) * fe_values.JxW(q);
              l2errorU +=
                (uy_sim - uy_exact) * (uy_sim - uy_exact) * fe_values.JxW(q);

              if (dim == 3)
                {
                  double uz_sim   = local_velocity_values[q][2];
                  double uz_exact = q_exactSol[q][2];
                  l2errorU += (uz_sim - uz_exact) * (uz_sim - uz_exact) *
                              fe_values.JxW(q);
                }

              double p_sim   = local_pressure_values[q] - average_pressure;
              double p_exact = q_exactSol[q][dim] - average_exact_pressure;
              l2errorP +=
                (p_sim - p_exact) * (p_sim - p_exact) * fe_values.JxW(q);
            }
        }
    }
  l2errorU = Utilities::MPI::sum(l2errorU, this->mpi_communicator);
  l2errorP = Utilities::MPI::sum(l2errorP, this->mpi_communicator);

  return std::make_pair(std::sqrt(l2errorU), std::sqrt(l2errorP));
}

template <int dim, typename VectorType, typename DofsType>
void
NavierStokesBase<dim, VectorType, DofsType>::finish_simulation()
{
  if (nsparam.forces_parameters.calculate_force)
    this->write_output_forces();

  if (nsparam.forces_parameters.calculate_torque)
    this->write_output_torques();

  if (nsparam.analytical_solution->calculate_error())
    {
      if (nsparam.simulation_control.method ==
          Parameters::SimulationControl::TimeSteppingMethod::steady)
        {
          error_table.set_scientific("error_pressure", true);
          error_table.omit_column_from_convergence_rate_evaluation("cells");
          error_table.omit_column_from_convergence_rate_evaluation(
            "total_time");
          error_table.evaluate_all_convergence_rates(
            ConvergenceTable::reduction_rate_log2);
        }
      error_table.set_scientific("error_velocity", true);

      if (this->this_mpi_process == 0)
        {
          std::string filename =
            nsparam.analytical_solution->get_filename() + ".dat";
          std::ofstream output(filename.c_str());
          error_table.write_text(output);
          std::vector<std::string> sub_columns;
          if (nsparam.simulation_control.method ==
              Parameters::SimulationControl::TimeSteppingMethod::steady)
            {
              sub_columns.push_back("cells");
              sub_columns.push_back("error_velocity");
              sub_columns.push_back("error_pressure");
              error_table.set_column_order(sub_columns);
            }
          error_table.write_text(std::cout);
        }
    }
}

template <int dim, typename VectorType, typename DofsType>
void
NavierStokesBase<dim, VectorType, DofsType>::finish_time_step()
{
  if (nsparam.simulation_control.method !=
      Parameters::SimulationControl::TimeSteppingMethod::steady)
    {
      this->solution_m3 = this->solution_m2;
      this->solution_m2 = this->solution_m1;
      this->solution_m1 = this->present_solution;
      const double CFL  = calculate_CFL(this->dof_handler,
                                       this->present_solution,
                                       nsparam.fem_parameters,
                                       simulation_control->get_time_step(),
                                       mpi_communicator);
      this->simulation_control->set_CFL(CFL);
    }
  if (this->nsparam.restart_parameters.checkpoint &&
      simulation_control->get_step_number() %
          this->nsparam.restart_parameters.frequency ==
        0)
    {
      this->write_checkpoint();
    }

  if (this->nsparam.timer.type == Parameters::Timer::Type::iteration)
    {
      this->computing_timer.print_summary();
      this->computing_timer.reset();
    }
}

// Do an iteration with the NavierStokes Solver
// Handles the fact that we may or may not be at a first
// iteration with the solver and sets the initial condition
template <int dim, typename VectorType, typename DofsType>
void
NavierStokesBase<dim, VectorType, DofsType>::iterate()
{
  if (nsparam.simulation_control.method ==
      Parameters::SimulationControl::TimeSteppingMethod::sdirk2)
    {
      PhysicsSolver<VectorType>::solve_non_linear_system(
        Parameters::SimulationControl::TimeSteppingMethod::sdirk2_1,
        false,
        false);
      this->solution_m2 = this->present_solution;

      PhysicsSolver<VectorType>::solve_non_linear_system(
        Parameters::SimulationControl::TimeSteppingMethod::sdirk2_2,
        false,
        false);
    }

  else if (nsparam.simulation_control.method ==
           Parameters::SimulationControl::TimeSteppingMethod::sdirk3)
    {
      PhysicsSolver<VectorType>::solve_non_linear_system(
        Parameters::SimulationControl::TimeSteppingMethod::sdirk3_1,
        false,
        false);

      this->solution_m2 = this->present_solution;

      PhysicsSolver<VectorType>::solve_non_linear_system(
        Parameters::SimulationControl::TimeSteppingMethod::sdirk3_2,
        false,
        false);

      this->solution_m3 = this->present_solution;

      PhysicsSolver<VectorType>::solve_non_linear_system(
        Parameters::SimulationControl::TimeSteppingMethod::sdirk3_3,
        false,
        false);
    }
  else
    {
      PhysicsSolver<VectorType>::solve_non_linear_system(
        nsparam.simulation_control.method, false, false);
    }
}

// Do an iteration with the NavierStokes Solver
// Handles the fact that we may or may not be at a first
// iteration with the solver and sets the initial condition
template <int dim, typename VectorType, typename DofsType>
void
NavierStokesBase<dim, VectorType, DofsType>::first_iteration()
{
  // First step if the method is not a multi-step method
  if (!is_bdf_high_order(nsparam.simulation_control.method))
    {
      iterate();
    }

  // Taking care of the multi-step methods
  else if (nsparam.simulation_control.method ==
           Parameters::SimulationControl::TimeSteppingMethod::bdf2)
    {
      Parameters::SimulationControl timeParameters = nsparam.simulation_control;

      // Start the BDF2 with a single Euler time step with a lower time step
      double time_step =
        timeParameters.dt * timeParameters.startup_timestep_scaling;
      simulation_control->set_current_time_step(time_step);
      PhysicsSolver<VectorType>::solve_non_linear_system(
        Parameters::SimulationControl::TimeSteppingMethod::bdf1, false, true);
      this->solution_m2 = this->solution_m1;
      this->solution_m1 = this->present_solution;

      // Reset the time step and do a bdf 2 newton iteration using the two
      // steps to complete the full step

      time_step =
        timeParameters.dt * (1. - timeParameters.startup_timestep_scaling);

      simulation_control->set_current_time_step(time_step);

      PhysicsSolver<VectorType>::solve_non_linear_system(
        Parameters::SimulationControl::TimeSteppingMethod::bdf2, false, true);

      simulation_control->set_suggested_time_step(timeParameters.dt);
    }

  else if (nsparam.simulation_control.method ==
           Parameters::SimulationControl::TimeSteppingMethod::bdf3)
    {
      Parameters::SimulationControl timeParameters = nsparam.simulation_control;

      // Start the BDF3 with a single Euler time step with a lower time step
      double time_step =
        timeParameters.dt * timeParameters.startup_timestep_scaling;

      simulation_control->set_current_time_step(time_step);

      PhysicsSolver<VectorType>::solve_non_linear_system(
        Parameters::SimulationControl::TimeSteppingMethod::bdf1, false, true);
      this->solution_m2 = this->solution_m1;
      this->solution_m1 = this->present_solution;

      // Reset the time step and do a bdf 2 newton iteration using the two
      // steps

      simulation_control->set_current_time_step(time_step);

      PhysicsSolver<VectorType>::solve_non_linear_system(
        Parameters::SimulationControl::TimeSteppingMethod::bdf1, false, true);
      this->solution_m3 = this->solution_m2;
      this->solution_m2 = this->solution_m1;
      this->solution_m1 = this->present_solution;

      // Reset the time step and do a bdf 3 newton iteration using the two
      // steps to complete the full step
      time_step =
        timeParameters.dt * (1. - 2. * timeParameters.startup_timestep_scaling);
      simulation_control->set_current_time_step(time_step);

      PhysicsSolver<VectorType>::solve_non_linear_system(
        Parameters::SimulationControl::TimeSteppingMethod::bdf3, false, true);
      simulation_control->set_suggested_time_step(timeParameters.dt);
    }
}

template <int dim, typename VectorType, typename DofsType>
void
NavierStokesBase<dim, VectorType, DofsType>::refine_mesh()
{
  if (simulation_control->get_step_number() %
        this->nsparam.mesh_adaptation.frequency ==
      0)
    {
      if (this->nsparam.mesh_adaptation.type ==
          Parameters::MeshAdaptation::Type::kelly)
        refine_mesh_kelly();

      else if (this->nsparam.mesh_adaptation.type ==
               Parameters::MeshAdaptation::Type::uniform)
        refine_mesh_uniform();
    }
}

template <int dim, typename VectorType, typename DofsType>
void
NavierStokesBase<dim, VectorType, DofsType>::refine_mesh_kelly()
{
  if (dynamic_cast<parallel::distributed::Triangulation<dim> *>(
        this->triangulation.get()) == nullptr)
    return;

  auto &tria = *dynamic_cast<parallel::distributed::Triangulation<dim> *>(
    this->triangulation.get());

  // Time monitoring
  TimerOutput::Scope t(this->computing_timer, "refine");

  Vector<float>       estimated_error_per_cell(tria.n_active_cells());
  const MappingQ<dim> mapping(this->velocity_fem_degree,
                              this->nsparam.fem_parameters.qmapping_all);
  const FEValuesExtractors::Vector velocity(0);
  const FEValuesExtractors::Scalar pressure(dim);
  if (this->nsparam.mesh_adaptation.variable ==
      Parameters::MeshAdaptation::Variable::pressure)
    {
      KellyErrorEstimator<dim>::estimate(
        mapping,
        this->dof_handler,
        QGauss<dim - 1>(this->number_quadrature_points + 1),
        typename std::map<types::boundary_id, const Function<dim, double> *>(),
        this->present_solution,
        estimated_error_per_cell,
        this->fe.component_mask(pressure));
    }
  else if (this->nsparam.mesh_adaptation.variable ==
           Parameters::MeshAdaptation::Variable::velocity)
    {
      KellyErrorEstimator<dim>::estimate(
        mapping,
        this->dof_handler,
        QGauss<dim - 1>(this->number_quadrature_points + 1),
        typename std::map<types::boundary_id, const Function<dim, double> *>(),
        this->present_solution,
        estimated_error_per_cell,
        this->fe.component_mask(velocity));
    }

  if (this->nsparam.mesh_adaptation.fractionType ==
      Parameters::MeshAdaptation::FractionType::number)
    parallel::distributed::GridRefinement::refine_and_coarsen_fixed_number(
      tria,
      estimated_error_per_cell,
      this->nsparam.mesh_adaptation.refinement_fraction,
      this->nsparam.mesh_adaptation.coarsening_fraction,
      this->nsparam.mesh_adaptation.maximum_number_elements);

  else if (this->nsparam.mesh_adaptation.fractionType ==
           Parameters::MeshAdaptation::FractionType::fraction)
    parallel::distributed::GridRefinement::refine_and_coarsen_fixed_fraction(
      tria,
      estimated_error_per_cell,
      this->nsparam.mesh_adaptation.refinement_fraction,
      this->nsparam.mesh_adaptation.coarsening_fraction);

  if (tria.n_levels() > this->nsparam.mesh_adaptation.maximum_refinement_level)
    for (typename Triangulation<dim>::active_cell_iterator cell =
           tria.begin_active(
             this->nsparam.mesh_adaptation.maximum_refinement_level);
         cell != tria.end();
         ++cell)
      cell->clear_refine_flag();
  for (typename Triangulation<dim>::active_cell_iterator cell =
         tria.begin_active(
           this->nsparam.mesh_adaptation.minimum_refinement_level);
       cell !=
       tria.end_active(this->nsparam.mesh_adaptation.minimum_refinement_level);
       ++cell)
    cell->clear_coarsen_flag();

  tria.prepare_coarsening_and_refinement();

  // Solution transfer objects for all the solutions
  parallel::distributed::SolutionTransfer<dim, VectorType> solution_transfer(
    this->dof_handler);
  parallel::distributed::SolutionTransfer<dim, VectorType> solution_transfer_m1(
    this->dof_handler);
  parallel::distributed::SolutionTransfer<dim, VectorType> solution_transfer_m2(
    this->dof_handler);
  parallel::distributed::SolutionTransfer<dim, VectorType> solution_transfer_m3(
    this->dof_handler);
  solution_transfer.prepare_for_coarsening_and_refinement(
    this->present_solution);
  solution_transfer_m1.prepare_for_coarsening_and_refinement(this->solution_m1);
  solution_transfer_m2.prepare_for_coarsening_and_refinement(this->solution_m2);
  solution_transfer_m3.prepare_for_coarsening_and_refinement(this->solution_m3);

  tria.execute_coarsening_and_refinement();
  setup_dofs();

  // Set up the vectors for the transfer
  VectorType tmp(locally_owned_dofs, this->mpi_communicator);
  VectorType tmp_m1(locally_owned_dofs, this->mpi_communicator);
  VectorType tmp_m2(locally_owned_dofs, this->mpi_communicator);
  VectorType tmp_m3(locally_owned_dofs, this->mpi_communicator);

  // Interpolate the solution at time and previous time
  solution_transfer.interpolate(tmp);
  solution_transfer_m1.interpolate(tmp_m1);
  solution_transfer_m2.interpolate(tmp_m2);
  solution_transfer_m3.interpolate(tmp_m3);

  // Distribute constraints
  this->nonzero_constraints.distribute(tmp);
  this->nonzero_constraints.distribute(tmp_m1);
  this->nonzero_constraints.distribute(tmp_m2);
  this->nonzero_constraints.distribute(tmp_m3);

  // Fix on the new mesh
  this->present_solution = tmp;
  this->solution_m1      = tmp_m1;
  this->solution_m2      = tmp_m2;
  this->solution_m3      = tmp_m3;
}

template <int dim, typename VectorType, typename DofsType>
void
NavierStokesBase<dim, VectorType, DofsType>::refine_mesh_uniform()
{
  TimerOutput::Scope t(this->computing_timer, "refine");

  // Solution transfer objects for all the solutions
  parallel::distributed::SolutionTransfer<dim, VectorType> solution_transfer(
    this->dof_handler);
  parallel::distributed::SolutionTransfer<dim, VectorType> solution_transfer_m1(
    this->dof_handler);
  parallel::distributed::SolutionTransfer<dim, VectorType> solution_transfer_m2(
    this->dof_handler);
  parallel::distributed::SolutionTransfer<dim, VectorType> solution_transfer_m3(
    this->dof_handler);
  solution_transfer.prepare_for_coarsening_and_refinement(
    this->present_solution);
  solution_transfer_m1.prepare_for_coarsening_and_refinement(this->solution_m1);
  solution_transfer_m2.prepare_for_coarsening_and_refinement(this->solution_m2);
  solution_transfer_m3.prepare_for_coarsening_and_refinement(this->solution_m3);

  // Refine
  this->triangulation->refine_global(1);

  setup_dofs();

  // Set up the vectors for the transfer
  VectorType tmp(locally_owned_dofs, this->mpi_communicator);
  VectorType tmp_m1(locally_owned_dofs, this->mpi_communicator);
  VectorType tmp_m2(locally_owned_dofs, this->mpi_communicator);
  VectorType tmp_m3(locally_owned_dofs, this->mpi_communicator);

  // Interpolate the solution at time and previous time
  solution_transfer.interpolate(tmp);
  solution_transfer_m1.interpolate(tmp_m1);
  solution_transfer_m2.interpolate(tmp_m2);
  solution_transfer_m3.interpolate(tmp_m3);

  // Distribute constraints
  this->nonzero_constraints.distribute(tmp);
  this->nonzero_constraints.distribute(tmp_m1);
  this->nonzero_constraints.distribute(tmp_m2);
  this->nonzero_constraints.distribute(tmp_m3);

  // Fix on the new mesh
  this->present_solution = tmp;
  this->solution_m1      = tmp_m1;
  this->solution_m2      = tmp_m2;
  this->solution_m3      = tmp_m3;
}

template <int dim, typename VectorType, typename DofsType>
void
NavierStokesBase<dim, VectorType, DofsType>::postprocess(bool firstIter)
{
  if (this->simulation_control->is_output_iteration())
    this->write_output_results(this->present_solution);



  if (this->nsparam.post_processing.calculate_enstrophy)
    {
      double enstrophy = calculate_enstrophy(this->dof_handler,
                                             this->present_solution,
                                             nsparam.fem_parameters,
                                             mpi_communicator);

      this->enstrophy_table.add_value("time",
                                      simulation_control->get_current_time());
      this->enstrophy_table.add_value("enstrophy", enstrophy);

      // Display Enstrophy to screen if verbosity is enabled
      if (this->nsparam.post_processing.verbosity ==
          Parameters::Verbosity::verbose)
        {
          this->pcout << "Enstrophy  : " << enstrophy << std::endl;
        }

      // Output Enstrophy to a text file from processor 0
      if (simulation_control->get_step_number() %
              this->nsparam.post_processing.output_frequency ==
            0 &&
          this->this_mpi_process == 0)
        {
          std::string filename =
            nsparam.post_processing.enstrophy_output_name + ".dat";
          std::ofstream output(filename.c_str());
          enstrophy_table.set_precision("time", 12);
          enstrophy_table.set_precision("enstrophy", 12);
          this->enstrophy_table.write_text(output);
        }
    }

  if (this->nsparam.post_processing.calculate_kinetic_energy)
    {
      TimerOutput::Scope t(this->computing_timer, "kinetic_energy_calculation");
      double             kE = calculate_kinetic_energy(this->dof_handler,
                                           this->present_solution,
                                           nsparam.fem_parameters,
                                           mpi_communicator);
      this->kinetic_energy_table.add_value(
        "time", simulation_control->get_current_time());
      this->kinetic_energy_table.add_value("kinetic-energy", kE);
      if (this->nsparam.post_processing.verbosity ==
          Parameters::Verbosity::verbose)
        {
          this->pcout << "Kinetic energy : " << kE << std::endl;
        }

      // Output Kinetic Energy to a text file from processor 0
      if ((simulation_control->get_step_number() %
             this->nsparam.post_processing.output_frequency ==
           0) &&
          this->this_mpi_process == 0)
        {
          std::string filename =
            nsparam.post_processing.kinetic_energy_output_name + ".dat";
          std::ofstream output(filename.c_str());
          kinetic_energy_table.set_precision("time", 12);
          kinetic_energy_table.set_precision("kinetic-energy", 12);
          this->kinetic_energy_table.write_text(output);
        }
    }

  if (!firstIter)
    {
      // Calculate forces on the boundary conditions
      if (this->nsparam.forces_parameters.calculate_force)
        {
          if (simulation_control->get_step_number() %
                this->nsparam.forces_parameters.calculation_frequency ==
              0)
            this->postprocessing_forces(this->present_solution);
          if (simulation_control->get_step_number() %
                this->nsparam.forces_parameters.output_frequency ==
              0)
            this->write_output_forces();
        }

      // Calculate torques on the boundary conditions
      if (this->nsparam.forces_parameters.calculate_torque)
        {
          if (simulation_control->get_step_number() %
                this->nsparam.forces_parameters.calculation_frequency ==
              0)
            this->postprocessing_torques(this->present_solution);
          if (simulation_control->get_step_number() %
                this->nsparam.forces_parameters.output_frequency ==
              0)
            this->write_output_torques();
        }

      // Calculate error with respect to analytical solution
      if (this->nsparam.analytical_solution->calculate_error())
        {
          // Update the time of the exact solution to the actual time
          this->exact_solution->set_time(
            simulation_control->get_current_time());
          const std::pair<double, double> errors =
            this->calculate_L2_error(this->present_solution);
          const double error_velocity = errors.first;
          const double error_pressure = errors.second;
          if (nsparam.simulation_control.method ==
              Parameters::SimulationControl::TimeSteppingMethod::steady)
            {
              this->error_table.add_value(
                "cells", this->triangulation->n_global_active_cells());
              this->error_table.add_value("error_velocity", error_velocity);
              this->error_table.add_value("error_pressure", error_pressure);
              auto summary = computing_timer.get_summary_data(
                computing_timer.total_wall_time);
              double total_time = 0;
              for (auto it = summary.begin(); it != summary.end(); ++it)
                {
                  total_time += summary[it->first];
                }

              this->error_table.add_value("total_time", total_time);
            }
          else
            {
              this->error_table.add_value(
                "time", simulation_control->get_current_time());
              this->error_table.add_value("error_velocity", error_velocity);
            }
          if (this->nsparam.analytical_solution->verbosity ==
              Parameters::Verbosity::verbose)
            {
              this->pcout << "L2 error velocity : " << error_velocity
                          << std::endl;
            }
        }
    }
}

template <int dim, typename VectorType, typename DofsType>
void
NavierStokesBase<dim, VectorType, DofsType>::set_nodal_values()
{
  const FEValuesExtractors::Vector velocities(0);
  const FEValuesExtractors::Scalar pressure(dim);
  const MappingQ<dim>              mapping(this->velocity_fem_degree,
                              this->nsparam.fem_parameters.qmapping_all);
  VectorTools::interpolate(mapping,
                           this->dof_handler,
                           this->nsparam.initial_condition->uvwp,
                           this->newton_update,
                           this->fe.component_mask(velocities));
  VectorTools::interpolate(mapping,
                           this->dof_handler,
                           this->nsparam.initial_condition->uvwp,
                           this->newton_update,
                           this->fe.component_mask(pressure));
  this->nonzero_constraints.distribute(this->newton_update);
  this->present_solution = this->newton_update;
}


template <int dim, typename VectorType, typename DofsType>
void
NavierStokesBase<dim, VectorType, DofsType>::read_checkpoint()
{
  TimerOutput::Scope timer(this->computing_timer, "read_checkpoint");
  std::string        prefix = this->nsparam.restart_parameters.filename;
  this->simulation_control->read(prefix);
  this->pvdhandler.read(prefix);

  const std::string filename = prefix + ".triangulation";
  std::ifstream     in(filename.c_str());
  if (!in)
    AssertThrow(false,
                ExcMessage(
                  std::string(
                    "You are trying to restart a previous computation, "
                    "but the restart file <") +
                  filename + "> does not appear to exist!"));

  try
    {
      if (auto tria = dynamic_cast<parallel::distributed::Triangulation<dim> *>(
            this->triangulation.get()))
        tria->load(filename.c_str());
    }
  catch (...)
    {
      AssertThrow(false,
                  ExcMessage("Cannot open snapshot mesh file or read the "
                             "triangulation stored there."));
    }
  setup_dofs();
  std::vector<VectorType *> x_system(4);

  VectorType distributed_system(this->newton_update);
  VectorType distributed_system_m1(this->newton_update);
  VectorType distributed_system_m2(this->newton_update);
  VectorType distributed_system_m3(this->newton_update);
  x_system[0] = &(distributed_system);
  x_system[1] = &(distributed_system_m1);
  x_system[2] = &(distributed_system_m2);
  x_system[3] = &(distributed_system_m3);
  parallel::distributed::SolutionTransfer<dim, VectorType> system_trans_vectors(
    this->dof_handler);
  system_trans_vectors.deserialize(x_system);
  this->present_solution = distributed_system;
  this->solution_m1      = distributed_system_m1;
  this->solution_m2      = distributed_system_m2;
  this->solution_m3      = distributed_system_m3;
}

template <int dim, typename VectorType, typename DofsType>
void
NavierStokesBase<dim, VectorType, DofsType>::output_field_hook(
  DataOut<dim> & /*data_out*/)
{}

template <int dim, typename VectorType, typename DofsType>
void
NavierStokesBase<dim, VectorType, DofsType>::write_output_results(
  const VectorType &solution)
{
  TimerOutput::Scope  t(this->computing_timer, "output");
  const MappingQ<dim> mapping(this->velocity_fem_degree,
                              nsparam.fem_parameters.qmapping_all);

  const std::string  folder        = simulation_control->get_output_path();
  const std::string  solution_name = simulation_control->get_output_name();
  const unsigned int iter          = simulation_control->get_step_number();
  const double       time          = simulation_control->get_current_time();
  const unsigned int subdivision = simulation_control->get_number_subdivision();
  const unsigned int group_files = simulation_control->get_group_files();

  // Add the interpretation of the solution. The dim first components are the
  // velocity vectors and the following one is the pressure.
  std::vector<std::string> solution_names(dim, "velocity");
  solution_names.push_back("pressure");
  std::vector<DataComponentInterpretation::DataComponentInterpretation>
    data_component_interpretation(
      dim, DataComponentInterpretation::component_is_part_of_vector);
  data_component_interpretation.push_back(
    DataComponentInterpretation::component_is_scalar);


  DataOut<dim> data_out;

  // Additional flag to enable the output of high-order elements
  DataOutBase::VtkFlags flags;
  if (this->velocity_fem_degree > 1)
    flags.write_higher_order_cells = true;
  data_out.set_flags(flags);

  // Attach the solution data to data_out object
  data_out.attach_dof_handler(this->dof_handler);
  data_out.add_data_vector(solution,
                           solution_names,
                           DataOut<dim>::type_dof_data,
                           data_component_interpretation);
  Vector<float> subdomain(this->triangulation->n_active_cells());
  for (unsigned int i = 0; i < subdomain.size(); ++i)
    subdomain(i) = this->triangulation->locally_owned_subdomain();
  data_out.add_data_vector(subdomain, "subdomain");


  // Create additional post-processor that derives information from the solution
  VorticityPostprocessor<dim> vorticity;
  data_out.add_data_vector(solution, vorticity);

  QCriterionPostprocessor<dim> qcriterion;
  data_out.add_data_vector(solution, qcriterion);

  SRFPostprocessor<dim> srf(nsparam.velocitySource.omega_x,
                            nsparam.velocitySource.omega_y,
                            nsparam.velocitySource.omega_z);

  if (nsparam.velocitySource.type ==
      Parameters::VelocitySource::VelocitySourceType::srf)
    data_out.add_data_vector(solution, srf);

  output_field_hook(data_out);

  // Build the patches and write the output

  data_out.build_patches(mapping,
                         subdivision,
                         DataOut<dim>::curved_inner_cells);

  write_vtu_and_pvd<dim>(this->pvdhandler,
                         data_out,
                         folder,
                         solution_name,
                         time,
                         iter,
                         group_files,
                         this->mpi_communicator);

  if (simulation_control->get_output_boundaries())
    {
      DataOutFaces<dim>          data_out_faces;
      BoundaryPostprocessor<dim> boundary_id;
      data_out_faces.attach_dof_handler(this->dof_handler);
      data_out_faces.add_data_vector(solution, boundary_id);
      data_out_faces.build_patches();

      write_boundaries_vtu<dim>(
        data_out_faces, folder, time, iter, this->mpi_communicator);
    }
}

template <int dim, typename VectorType, typename DofsType>
void
NavierStokesBase<dim, VectorType, DofsType>::write_output_forces()
{
  TimerOutput::Scope t(this->computing_timer, "output_forces");
  for (unsigned int boundary_id = 0;
       boundary_id < nsparam.boundary_conditions.size;
       ++boundary_id)
    {
      std::string filename = nsparam.forces_parameters.force_output_name + "." +
                             Utilities::int_to_string(boundary_id, 2) + ".dat";
      std::ofstream output(filename.c_str());

      forces_tables[boundary_id].write_text(output);
    }
}

template <int dim, typename VectorType, typename DofsType>
void
NavierStokesBase<dim, VectorType, DofsType>::write_output_torques()
{
  TimerOutput::Scope t(this->computing_timer, "output_torques");
  for (unsigned int boundary_id = 0;
       boundary_id < nsparam.boundary_conditions.size;
       ++boundary_id)
    {
      std::string filename = nsparam.forces_parameters.torque_output_name +
                             "." + Utilities::int_to_string(boundary_id, 2) +
                             ".dat";
      std::ofstream output(filename.c_str());

      this->torques_tables[boundary_id].write_text(output);
    }
}

template <int dim, typename VectorType, typename DofsType>
void
NavierStokesBase<dim, VectorType, DofsType>::write_checkpoint()
{
  TimerOutput::Scope timer(this->computing_timer, "write_checkpoint");
  std::string        prefix = this->nsparam.restart_parameters.filename;
  if (Utilities::MPI::this_mpi_process(this->mpi_communicator) == 0)
    simulation_control->save(prefix);
  if (Utilities::MPI::this_mpi_process(this->mpi_communicator) == 0)
    this->pvdhandler.save(prefix);

  std::vector<const VectorType *> sol_set_transfer;
  sol_set_transfer.push_back(&this->present_solution);
  sol_set_transfer.push_back(&this->solution_m1);
  sol_set_transfer.push_back(&this->solution_m2);
  sol_set_transfer.push_back(&this->solution_m3);
  parallel::distributed::SolutionTransfer<dim, VectorType> system_trans_vectors(
    this->dof_handler);
  system_trans_vectors.prepare_for_serialization(sol_set_transfer);


  if (auto tria = dynamic_cast<parallel::distributed::Triangulation<dim> *>(
        this->triangulation.get()))
    {
      std::string triangulationName = prefix + ".triangulation";
      tria->save(prefix + ".triangulation");
    }
}



// Pre-compile the 2D and 3D version with the types that can occur
template class NavierStokesBase<2, TrilinosWrappers::MPI::Vector, IndexSet>;
template class NavierStokesBase<3, TrilinosWrappers::MPI::Vector, IndexSet>;
template class NavierStokesBase<2,
                                TrilinosWrappers::MPI::BlockVector,
                                std::vector<IndexSet>>;
template class NavierStokesBase<3,
                                TrilinosWrappers::MPI::BlockVector,
                                std::vector<IndexSet>>;<|MERGE_RESOLUTION|>--- conflicted
+++ resolved
@@ -144,16 +144,6 @@
       nsparam.simulation_control.method !=
         Parameters::SimulationControl::TimeSteppingMethod::steady)
     {
-<<<<<<< HEAD
-      this->beta =
-        flow.get_beta(this->dof_handler,
-                            present_solution,
-                            nsparam.flow_control,
-                            nsparam.simulation_control,
-                            nsparam.fem_parameters,
-                            this->simulation_control->get_step_number(),
-                            mpi_communicator);
-=======
       this->beta = flow.get_beta(this->dof_handler,
                                  present_solution,
                                  nsparam.flow_control,
@@ -161,7 +151,6 @@
                                  nsparam.fem_parameters,
                                  this->simulation_control->get_step_number(),
                                  mpi_communicator);
->>>>>>> a9361818
 
       // Showing results (area and flow rate)
       if (simulation_control->get_step_number() - 1 != 0)
