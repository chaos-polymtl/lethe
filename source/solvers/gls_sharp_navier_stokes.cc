--- conflicted
+++ resolved
@@ -70,16 +70,16 @@
 
 template <int dim>
 void
-GLSSharpNavierStokesSolver<dim>::cutted_cells_mapping()
+GLSSharpNavierStokesSolver<dim>::generate_cut_cells_map()
 {
   // check all the cells if they are cut or not. Put the information in a map
   // with the key being the cell.
-  TimerOutput::Scope t(this->computing_timer, "cutted_cells_mapping");
+  TimerOutput::Scope t(this->computing_timer, "cut_cells_mapping");
   std::map<types::global_dof_index, Point<dim>> support_points;
   DoFTools::map_dofs_to_support_points(*this->mapping,
                                        this->dof_handler,
                                        support_points);
-  cutted_cells_map.clear();
+  cut_cells_map.clear();
   const auto &       cell_iterator = this->dof_handler.active_cell_iterators();
   const unsigned int dofs_per_cell = this->fe->dofs_per_cell;
   std::vector<types::global_dof_index> local_dof_indices(dofs_per_cell);
@@ -89,14 +89,14 @@
     {
       if (cell->is_locally_owned() || cell->is_ghost())
         {
-          bool         cell_is_cut;
-          unsigned int p;
+          bool cell_is_cut;
+          unsigned int p=0;
 
           std::tie(cell_is_cut, p, std::ignore) =
-            cell_cut(cell, local_dof_indices, support_points);
-
-          // add the info in the map.
-          cutted_cells_map[cell] = {cell_is_cut, p};
+          cell_cut(cell, local_dof_indices, support_points);
+
+          // Add information about if the cell is cut "cell_is_cut" and the particle id that cuts it "p" in the map.
+          cut_cells_map[cell] = {cell_is_cut, p};
         }
     }
 }
@@ -1245,7 +1245,8 @@
           cell->get_dof_indices(local_dof_indices);
 
           bool cell_is_cut;
-          std::tie(cell_is_cut, std::ignore) = cutted_cells_map[cell];
+          // std::ignore is used because we don't care about what particle cut the cell.
+          std::tie(cell_is_cut, std::ignore) = cut_cells_map[cell];
 
           if (cell_is_cut == false)
             {
@@ -1840,12 +1841,15 @@
 
           sum_line = sum_line / dt;
 
-          // Check if the cell is cut or not by the IB
 
           cell->get_dof_indices(local_dof_indices);
-          bool         cell_is_cut;
+
+          //Check if the cell is cut or not by the IB and what the particle the cut the cell.
+          //If the particle is cut
+          bool cell_is_cut;
+          //The id of the particle that cut the cell. Returns 0 if the cell is not cut.
           unsigned int p;
-          std::tie(cell_is_cut, p) = cutted_cells_map[cell];
+          std::tie(cell_is_cut, p) = cut_cells_map[cell];
 
           if (cell_is_cut)
             {
@@ -2073,7 +2077,7 @@
                                       // be overwritten
                                       bool cell_is_cut;
                                       std::tie(cell_is_cut, std::ignore) =
-                                        cutted_cells_map[cell_3];
+                                        cut_cells_map[cell_3];
 
 
                                       if (cell_is_cut == false)
@@ -2240,7 +2244,8 @@
           cell->get_dof_indices(local_dof_indices);
 
           bool cell_is_cut;
-          std::tie(cell_is_cut, std::ignore) = cutted_cells_map[cell];
+          // std::ignore is used because we don't care about what particle cut the cell.
+          std::tie(cell_is_cut, std::ignore) = cut_cells_map[cell];
           if (cell_is_cut == false)
             {
               fe_values.reinit(cell);
@@ -2717,16 +2722,11 @@
 GLSSharpNavierStokesSolver<dim>::assemble_matrix_and_rhs(
   const Parameters::SimulationControl::TimeSteppingMethod time_stepping_method)
 {
-<<<<<<< HEAD
-=======
-
-
->>>>>>> 9dc9e513
   if (this->simulation_parameters.particlesParameters.integrate_motion)
     {
       force_on_ib();
       integrate_particles();
-      cutted_cells_mapping();
+      generate_cut_cells_map();
     }
   if (this->simulation_parameters.velocitySource.type ==
       Parameters::VelocitySource::VelocitySourceType::none)
@@ -3008,7 +3008,7 @@
       if (this->simulation_control->is_at_start())
         {
           vertices_cell_mapping();
-          cutted_cells_mapping();
+          generate_cut_cells_map();
           this->first_iteration();
         }
       else
@@ -3017,7 +3017,7 @@
           NavierStokesBase<dim, TrilinosWrappers::MPI::Vector, IndexSet>::
             refine_mesh();
           vertices_cell_mapping();
-          cutted_cells_mapping();
+          generate_cut_cells_map();
           this->iterate();
         }
 
