--- conflicted
+++ resolved
@@ -2073,7 +2073,7 @@
       particles.resize(nb);
       for (unsigned int i = 0; i < nb; ++i)
         {
-          particles[i].initialise_all();
+          particles[i].initialize_all();
           std::string section = "particle info " + std::to_string(i);
           prm.enter_subsection(section);
 
@@ -2155,17 +2155,13 @@
                                   particles[i].radius *
                                   prm.get_double("density");
             }
-<<<<<<< HEAD
-          particles[i].initialise_end();
-=======
           else if (dim == 3)
             {
               particles[i].mass = 4.0 / 3.0 * PI * particles[i].radius *
                                   particles[i].radius * particles[i].radius *
                                   prm.get_double("density");
             }
-          particles[i].initialise_last();
->>>>>>> 47fa1015
+          particles[i].initialize_previous_solution();
           prm.leave_subsection();
         }
       prm.leave_subsection();
