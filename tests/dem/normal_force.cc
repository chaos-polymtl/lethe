#include <deal.II/base/parameter_handler.h>
#include <deal.II/base/point.h>

#include <deal.II/fe/mapping_q.h>

#include <deal.II/grid/grid_generator.h>
#include <deal.II/grid/grid_tools.h>
#include <deal.II/grid/tria.h>

#include <deal.II/particles/particle.h>
#include <deal.II/particles/particle_handler.h>
#include <deal.II/particles/particle_iterator.h>

#include <dem/dem_solver_parameters.h>
#include <dem/pw_nonlinear_force.h>

#include <iostream>
#include <vector>

#include "../tests.h"
#include "dem/find_boundary_cells_information.h"
#include "dem/pw_broad_search.h"
#include "dem/pw_contact_force.h"
#include "dem/pw_fine_search.h"
#include "dem/velocity_verlet_integrator.h"

using namespace dealii;

template <int dim>
void
test()
{
  parallel::distributed::Triangulation<dim> tr(MPI_COMM_WORLD);
  int                                       length = 1;
  GridGenerator::hyper_cube(tr, -1 * length, length, true);
  int numRef = 2;
  tr.refine_global(numRef);
  MappingQ<dim>            mapping(1);
  DEMSolverParameters<dim> dem_parameters;

  const unsigned int n_properties = 21;

  Tensor<1, dim> g{{0, 0, 0}};
  double         dt = 0.000001;

  double particle_diameter                                  = 0.001;
  int    particle_density                                   = 7850;
  dem_parameters.physicalProperties.Youngs_modulus_particle = 200000000000;
  dem_parameters.physicalProperties.Youngs_modulus_wall     = 200000000000;
  dem_parameters.physicalProperties.Poisson_ratio_particle  = 0.3;
  dem_parameters.physicalProperties.Poisson_ratio_wall      = 0.3;
  dem_parameters.physicalProperties.restitution_coefficient_particle = 0.5;
  dem_parameters.physicalProperties.restitution_coefficient_wall     = 0.5;
  dem_parameters.physicalProperties.friction_coefficient_particle    = 0.3;
  dem_parameters.physicalProperties.friction_coefficient_wall        = 0.3;
  dem_parameters.physicalProperties.rolling_friction_particle        = 0.1;
  dem_parameters.physicalProperties.rolling_friction_wall            = 0.1;

  Particles::ParticleHandler<dim> particle_handler(tr, mapping, n_properties);

  Point<dim> position1 = {-0.999, 0, 0};
  int        id1       = 0;

  Particles::Particle<dim> particle1(position1, position1, id1);
  typename Triangulation<dim>::active_cell_iterator cell1 =
    GridTools::find_active_cell_around_point(tr, particle1.get_location());
  Particles::ParticleIterator<dim> pit1 =
    particle_handler.insert_particle(particle1, cell1);
  pit1->get_properties()[0]  = id1;
  pit1->get_properties()[1]  = 1;
  pit1->get_properties()[2]  = particle_diameter;
  pit1->get_properties()[3]  = particle_density;
  pit1->get_properties()[4]  = -1.0;
  pit1->get_properties()[5]  = 0;
  pit1->get_properties()[6]  = 0;
  pit1->get_properties()[7]  = 0;
  pit1->get_properties()[8]  = 0;
  pit1->get_properties()[9]  = 0;
  pit1->get_properties()[10] = 0;
  pit1->get_properties()[11] = 0;
  pit1->get_properties()[12] = 0;
  pit1->get_properties()[13] = 0;
  pit1->get_properties()[14] = 0;
  pit1->get_properties()[15] = 0;
  pit1->get_properties()[16] = 1;
  pit1->get_properties()[17] = 1;

  std::vector<boundary_cells_info_struct<dim>> boundaryCellInfo;
  FindBoundaryCellsInformation<dim>            boundary_cells_object;
  boundaryCellInfo = boundary_cells_object.find_boundary_cells_information(tr);

  PWBroadSearch<dim> pw1;
  std::map<int,
           std::tuple<std::pair<Particles::ParticleIterator<dim>, int>,
                      Tensor<1, dim>,
                      Point<dim>>>
    pwContactList;

  pw1.find_PW_Contact_Pairs(boundaryCellInfo, particle_handler, pwContactList);

<<<<<<< HEAD
  PWFineSearch<dim>                                         pw2;
  std::map<int, std::map<int, pw_contact_info_struct<dim>>> pwContactInfo;
  PWNonLinearForce<dim>                                     pwcf1;
  VelocityVerletIntegrator<dim>                             Integ1;
  double                                                    distance;
=======
  PWFineSearch<dim>                                       pw2;
  std::vector<std::map<int, pw_contact_info_struct<dim>>> pwContactInfo(
    num_particles);
  PWNonLinearForce<dim>         pwcf1;
  VelocityVerletIntegrator<dim> Integ1;
  double                        distance;
>>>>>>> e0af458f

  for (double time = 0; time < 0.00115; time += dt)
    {
      auto particle = particle_handler.begin();
      particle->get_properties()[DEM::PropertiesIndex::force_x] = 0;
      particle->get_properties()[DEM::PropertiesIndex::force_y] = 0;
      if (dim == 3)
        {
          particle->get_properties()[DEM::PropertiesIndex::force_z] = 0;
        }

      distance = length + particle->get_location()[0] -
                 particle->get_properties()[DEM::PropertiesIndex::dp] / 2.0;
      if (distance > 0.0)
        {
          Integ1.integrate(particle_handler, g, dt);
        }
      else
        {
          pw2.pw_Fine_Search(pwContactList, pwContactInfo, dt);
<<<<<<< HEAD
          auto pw_pairs_in_contact_iterator = &pwContactInfo.begin()->second;

=======
          auto pw_pairs_in_contact_iterator = pwContactInfo.begin();
>>>>>>> e0af458f
          auto pw_contact_information_iterator =
            pw_pairs_in_contact_iterator->begin();

          pw_contact_information_iterator->second.tangential_overlap[0] = 0.0;
          pw_contact_information_iterator->second.tangential_overlap[1] = 0.0;
          if (dim == 3)
            {
              pw_contact_information_iterator->second.tangential_overlap[2] =
                0.0;
            }
          pw_contact_information_iterator->second
            .tangential_relative_velocity[0] = 0.0;
          pw_contact_information_iterator->second
            .tangential_relative_velocity[1] = 0.0;
          if (dim == 3)
            {
              pw_contact_information_iterator->second
                .tangential_relative_velocity[2] = 0.0;
            }

          pwcf1.calculate_pw_contact_force(&pwContactInfo, dem_parameters);
          Integ1.integrate(particle_handler, g, dt);

          deallog << " "
                  << pw_contact_information_iterator->second.normal_overlap
                  << " "
                  << particle->get_properties()[DEM::PropertiesIndex::force_x]
                  << std::endl;
        }
    }
}

int
main(int argc, char **argv)
{
  Utilities::MPI::MPI_InitFinalize mpi_initialization(argc, argv, 1);

  initlog();
  test<3>();
}<|MERGE_RESOLUTION|>--- conflicted
+++ resolved
@@ -98,20 +98,11 @@
 
   pw1.find_PW_Contact_Pairs(boundaryCellInfo, particle_handler, pwContactList);
 
-<<<<<<< HEAD
   PWFineSearch<dim>                                         pw2;
   std::map<int, std::map<int, pw_contact_info_struct<dim>>> pwContactInfo;
   PWNonLinearForce<dim>                                     pwcf1;
   VelocityVerletIntegrator<dim>                             Integ1;
   double                                                    distance;
-=======
-  PWFineSearch<dim>                                       pw2;
-  std::vector<std::map<int, pw_contact_info_struct<dim>>> pwContactInfo(
-    num_particles);
-  PWNonLinearForce<dim>         pwcf1;
-  VelocityVerletIntegrator<dim> Integ1;
-  double                        distance;
->>>>>>> e0af458f
 
   for (double time = 0; time < 0.00115; time += dt)
     {
@@ -132,12 +123,9 @@
       else
         {
           pw2.pw_Fine_Search(pwContactList, pwContactInfo, dt);
-<<<<<<< HEAD
+
           auto pw_pairs_in_contact_iterator = &pwContactInfo.begin()->second;
-
-=======
-          auto pw_pairs_in_contact_iterator = pwContactInfo.begin();
->>>>>>> e0af458f
+        
           auto pw_contact_information_iterator =
             pw_pairs_in_contact_iterator->begin();
 
