--- conflicted
+++ resolved
@@ -109,11 +109,6 @@
   std::vector<Tensor<1, dim>> momentum;
   std::vector<Tensor<1, dim>> force;
   std::vector<double>         MOI;
-<<<<<<< HEAD
-  momentum.push_back(Tensor<1, dim>({0, 0, 0}));
-  force.push_back(Tensor<1, dim>({0, 0, 0}));
-  MOI.push_back(1);
-=======
 
   particle_handler.sort_particles_into_subdomains_and_cells();
 #if DEAL_II_VERSION_GTE(10, 0, 0)
@@ -129,7 +124,6 @@
   momentum.resize(force.size());
   MOI.resize(force.size());
   MOI[0] = 1.;
->>>>>>> 58646626
 
   // Explicit Euler
   for (auto particle_iterator = particle_handler.begin();
@@ -231,10 +225,6 @@
   pit2->get_properties()[DEM::PropertiesIndex::v_z]  = 0;
   pit2->get_properties()[DEM::PropertiesIndex::mass] = particle_mass;
 
-<<<<<<< HEAD
-  // Create Velocity Verlet integrator
-  VelocityVerletIntegrator<dim> velocity_verlet_object;
-=======
   particle_handler.sort_particles_into_subdomains_and_cells();
 #if DEAL_II_VERSION_GTE(10, 0, 0)
   force.resize(particle_handler.get_max_local_particle_index());
@@ -248,7 +238,9 @@
 #endif
   momentum.resize(force.size());
   MOI.resize(force.size());
->>>>>>> 58646626
+
+  // Create Velocity Verlet integrator
+  VelocityVerletIntegrator<dim> velocity_verlet_object;
 
   // Output Velocity Verlet
   for (auto particle_iterator = particle_handler.begin();
@@ -262,6 +254,7 @@
 #else
       force[particle_iterator->get_id()][dim - 1] = -x0;
 #endif
+
       velocity_verlet_object.integrate_half_step_location(particle_handler,
                                                           g,
                                                           force,
