﻿/* ---------------------------------------------------------------------
 *
 * Copyright (C) 2019 - 2019 by the Lethe authors
 *
 * This file is part of the Lethe library
 *
 * The Lethe library is free software; you can use it, redistribute
 * it, and/or modify it under the terms of the GNU Lesser General
 * Public License as published by the Free Software Foundation; either
 * version 2.1 of the License, or (at your option) any later version.
 * The full text of the license can be found in the file LICENSE at
 * the top level of the Lethe distribution.
 *
 * ---------------------------------------------------------------------

 *
 * Author: Bruno Blais, Polytechnique Montreal, 2019-
 */

#ifndef LETHE_GLSNS_H
#define LETHE_GLSNS_H

// Dealii Includes

// Base
#include <deal.II/base/conditional_ostream.h>
#include <deal.II/base/convergence_table.h>
#include <deal.II/base/function.h>
#include <deal.II/base/index_set.h>
#include <deal.II/base/quadrature_lib.h>
#include <deal.II/base/table_handler.h>
#include <deal.II/base/timer.h>
#include <deal.II/base/utilities.h>

// Lac
#include <deal.II/lac/affine_constraints.h>
#include <deal.II/lac/dynamic_sparsity_pattern.h>
#include <deal.II/lac/full_matrix.h>
#include <deal.II/lac/solver_bicgstab.h>
#include <deal.II/lac/solver_gmres.h>
#include <deal.II/lac/sparse_ilu.h>
#include <deal.II/lac/sparse_matrix.h>
#include <deal.II/lac/sparsity_tools.h>
#include <deal.II/lac/vector.h>

// Lac - Trilinos includes
#include <deal.II/lac/trilinos_parallel_block_vector.h>
#include <deal.II/lac/trilinos_precondition.h>
#include <deal.II/lac/trilinos_solver.h>
#include <deal.II/lac/trilinos_sparse_matrix.h>
#include <deal.II/lac/trilinos_vector.h>

// Grid
#include <deal.II/grid/grid_generator.h>
#include <deal.II/grid/grid_in.h>
#include <deal.II/grid/grid_out.h>
#include <deal.II/grid/grid_refinement.h>
#include <deal.II/grid/grid_tools.h>
#include <deal.II/grid/manifold_lib.h>
#include <deal.II/grid/tria.h>
#include <deal.II/grid/tria_accessor.h>
#include <deal.II/grid/tria_iterator.h>

// Dofs
#include <deal.II/dofs/dof_accessor.h>
#include <deal.II/dofs/dof_handler.h>
#include <deal.II/dofs/dof_renumbering.h>
#include <deal.II/dofs/dof_tools.h>

// Fe
#include <deal.II/fe/fe_q.h>
#include <deal.II/fe/fe_system.h>
#include <deal.II/fe/fe_values.h>
#include <deal.II/fe/mapping_q.h>

// Numerics
#include <deal.II/numerics/data_out.h>
#include <deal.II/numerics/error_estimator.h>
#include <deal.II/numerics/matrix_tools.h>
#include <deal.II/numerics/solution_transfer.h>
#include <deal.II/numerics/vector_tools.h>

// Distributed
#include <deal.II/distributed/grid_refinement.h>
#include <deal.II/distributed/solution_transfer.h>

// Lethe Includes
#include "bdf.h"
#include "boundaryconditions.h"
#include "manifolds.h"
#include "navier_stokes_base.h"
#include "navierstokessolverparameters.h"
#include "parameters.h"
#include "postprocessors.h"
#include "pvdhandler.h"
#include "simulationcontrol.h"

// Std
#include <fstream>
#include <iostream>

using namespace dealii;

/**
 * A solver class for the Navier-Stokes equation using GLS stabilization
 *
 * @tparam dim An integer that denotes the dimension of the space in which
 * the flow is solved
 *
 * @ingroup solvers
 * @author Bruno Blais, 2019
 */

template <int dim>
class GLSNavierStokesSolver : public NavierStokesBase<dim>
{
public:
  GLSNavierStokesSolver(NavierStokesSolverParameters<dim> &nsparam,
                        const unsigned int                 degreeVelocity,
                        const unsigned int                 degreePressure);
  ~GLSNavierStokesSolver();

  void
  solve();

protected:
  void
  read_mesh();
  void
  create_manifolds();
  void
  refine_mesh();
  void
  setup_dofs();
  double
  calculate_L2_error();
  double
  calculate_average_KE();
  double
  calculate_average_enstrophy();
  void
  set_initial_condition(Parameters::InitialConditionType initial_condition_type,
                        bool                             restart = false);
  void
  postprocess(bool firstIter);
  void
  finish_simulation();

  void
  finish_time_step();
  void
  set_solution_vector(double value);
  void
  set_periodicity();
  void
  iterate(bool firstIteration);

  void
  make_cube_grid(int refinementLevel);

  Function<dim> *exact_solution;
  Function<dim> *forcing_function;

  // Force analysis
  std::vector<Tensor<1, dim>> forces_;
  std::vector<Tensor<1, 3>>   torques_;

  // Solver parameters
  NavierStokesSolverParameters<dim> nsparam;

  // A local copy of the simulation control is kept since this one constantly
  // modified
  SimulationControl simulationControl;

private:
  template <bool                                              assemble_matrix,
            Parameters::SimulationControl::TimeSteppingMethod scheme>
  void
  assembleGLS();

  void
  newton_iteration(const bool is_initial_step);
  void
  assemble_L2_projection();
  void
  set_nodal_values();
  void
  refine_mesh_Kelly();
  void
  refine_mesh_uniform();

  void
  calculate_forces();
  void
  calculate_torques();
  double
  calculate_CFL();

  void
  assemble_system();
  void
  assemble_rhs();

  /**
   * Interface for the solver for the linear system of equations
   */

  void
  solve_system(bool   initial_step,
               double relative_residual,
               double minimum_residual); // Interface function

  /**
   * GMRES solver with ILU(N) preconditioning
   */
  void
  solve_system_GMRES(bool   initial_step,
                     double absolute_residual,
                     double relative_residual);

  /**
   * BiCGStab solver with ILU(N) preconditioning
   */
  void
  solve_system_BiCGStab(bool   initial_step,
                        double absolute_residual,
                        double relative_residual);

  /**
   * AMG preconditioner with ILU smoother and coarsener and GMRES final solver
   */
  void
  solve_system_AMG(bool   initial_step,
                   double absolute_residual,
                   double relative_residual);

  /**
   * Checkpointing writer of the solutions vector of the GLS solver
   */
  void
  write_checkpoint();

  /**
   * Checkpointing reader of the solutions vector of the GLS solver
   */
  void
  read_checkpoint();

  void
  write_output_forces();
  void
  write_output_torques();

  /**
   * Post-processing as parallel VTU files
   */
  void
  write_output_results(const std::string  folder,
                       const std::string  solutionName,
                       const unsigned int cycle,
                       const double       time);

  /**
   * Members
   */

  IndexSet locally_owned_dofs;
  IndexSet locally_relevant_dofs;

  AffineConstraints<double> zero_constraints;
  AffineConstraints<double> nonzero_constraints;

  SparsityPattern                sparsity_pattern;
  TrilinosWrappers::SparseMatrix system_matrix;

  TrilinosWrappers::MPI::Vector present_solution;
  TrilinosWrappers::MPI::Vector newton_update;
  TrilinosWrappers::MPI::Vector system_rhs;
  TrilinosWrappers::MPI::Vector evaluation_point;
  TrilinosWrappers::MPI::Vector local_evaluation_point;

  TrilinosWrappers::MPI::Vector solution_m1;
  TrilinosWrappers::MPI::Vector solution_m2;
  TrilinosWrappers::MPI::Vector solution_m3;



  double       globalVolume_;
  const bool   SUPG        = true;
  const double GLS_u_scale = 1;
  PVDHandler   pvdhandler;


  // Force analysis
  std::vector<TableHandler> forces_tables;
  std::vector<TableHandler> torques_tables;

  // Convergence Analysis
  ConvergenceTable table;
};

// Constructor for class GLSNavierStokesSolver
template <int dim>
GLSNavierStokesSolver<dim>::GLSNavierStokesSolver(
  NavierStokesSolverParameters<dim> &p_nsparam,
  const unsigned int                 p_degreeVelocity,
  const unsigned int                 p_degreePressure)
  : NavierStokesBase<dim>(p_nsparam, p_degreeVelocity, p_degreePressure)
  , nsparam(p_nsparam)
{
  simulationControl = nsparam.simulationControl;

  // Pre-allocate the force tables to match the number of boundary conditions
  forces_.resize(nsparam.boundaryConditions.size);
  torques_.resize(nsparam.boundaryConditions.size);
  forces_tables.resize(nsparam.boundaryConditions.size);
  torques_tables.resize(nsparam.boundaryConditions.size);

  // Get the exact solution from the parser
  exact_solution = &nsparam.analyticalSolution->velocity;

  // If there is a forcing function, get it from the parser
  if (nsparam.sourceTerm->source_term())
    {
      forcing_function = &nsparam.sourceTerm->source;
    }
  else
    {
      forcing_function = new NoForce<dim>;
    }



  this->pcout << "Running on "
              << Utilities::MPI::n_mpi_processes(this->mpi_communicator)
              << " MPI rank(s)..." << std::endl;
}

template <int dim>
GLSNavierStokesSolver<dim>::~GLSNavierStokesSolver()
{
  this->dof_handler.clear();
}

template <int dim>
void
GLSNavierStokesSolver<dim>::make_cube_grid(int refinementLevel)
{
  GridGenerator::hyper_cube(this->triangulation, -1, 1);
  this->triangulation.refine_global(refinementLevel);
}

template <int dim>
void
GLSNavierStokesSolver<dim>::finish_time_step()
{
  if (simulationControl.getMethod() != Parameters::SimulationControl::steady)
    {
      solution_m3      = solution_m2;
      solution_m2      = solution_m1;
      solution_m1      = present_solution;
      const double CFL = calculate_CFL();
      simulationControl.setCFL(CFL);
    }
  if (nsparam.restartParameters.checkpoint &&
      simulationControl.getIter() % nsparam.restartParameters.frequency == 0)
    {
      write_checkpoint();
    }

  if (this->nsparam.timer.type == Parameters::Timer::iteration)
    {
      this->computing_timer.print_summary();
      this->computing_timer.reset();
    }
}

template <int dim>
void
GLSNavierStokesSolver<dim>::set_solution_vector(double value)
{
  present_solution = value;
}

template <int dim>
void
GLSNavierStokesSolver<dim>::set_periodicity()
{
  // Setup parallelism for periodic boundary conditions
  for (unsigned int i_bc = 0; i_bc < nsparam.boundaryConditions.size; ++i_bc)
    {
      if (nsparam.boundaryConditions.type[i_bc] == BoundaryConditions::periodic)
        {
          std::vector<GridTools::PeriodicFacePair<
            typename parallel::distributed::Triangulation<dim>::cell_iterator>>
            periodicity_vector;
          GridTools::collect_periodic_faces(
            this->triangulation,
            nsparam.boundaryConditions.id[i_bc],
            nsparam.boundaryConditions.periodic_id[i_bc],
            nsparam.boundaryConditions.periodic_direction[i_bc],
            periodicity_vector);
          this->triangulation.add_periodicity(periodicity_vector);
        }
    }
}

template <int dim>
void
GLSNavierStokesSolver<dim>::setup_dofs()
{
  TimerOutput::Scope t(this->computing_timer, "setup_dofs");

  system_matrix.clear();

  this->dof_handler.distribute_dofs(this->fe);
  DoFRenumbering::Cuthill_McKee(this->dof_handler);

  locally_owned_dofs = this->dof_handler.locally_owned_dofs();
  DoFTools::extract_locally_relevant_dofs(this->dof_handler,
                                          locally_relevant_dofs);

  const MappingQ<dim>        mapping(this->degreeVelocity_,
                              nsparam.femParameters.qmapping_all);
  FEValuesExtractors::Vector velocities(0);

  // Non-zero constraints
  {
    nonzero_constraints.clear();

    DoFTools::make_hanging_node_constraints(this->dof_handler,
                                            nonzero_constraints);
    for (unsigned int i_bc = 0; i_bc < nsparam.boundaryConditions.size; ++i_bc)
      {
        if (nsparam.boundaryConditions.type[i_bc] == BoundaryConditions::noslip)
          {
            VectorTools::interpolate_boundary_values(
              mapping,
              this->dof_handler,
              nsparam.boundaryConditions.id[i_bc],
              ZeroFunction<dim>(dim + 1),
              nonzero_constraints,
              this->fe.component_mask(velocities));
          }
        else if (nsparam.boundaryConditions.type[i_bc] ==
                 BoundaryConditions::slip)
          {
            std::set<types::boundary_id> no_normal_flux_boundaries;
            no_normal_flux_boundaries.insert(
              nsparam.boundaryConditions.id[i_bc]);
            VectorTools::compute_no_normal_flux_constraints(
              this->dof_handler,
              0,
              no_normal_flux_boundaries,
              nonzero_constraints);
          }
        else if (nsparam.boundaryConditions.type[i_bc] ==
                 BoundaryConditions::function)
          {
            VectorTools::interpolate_boundary_values(
              mapping,
              this->dof_handler,
              nsparam.boundaryConditions.id[i_bc],
              FunctionDefined<dim>(
                &nsparam.boundaryConditions.bcFunctions[i_bc].u,
                &nsparam.boundaryConditions.bcFunctions[i_bc].v,
                &nsparam.boundaryConditions.bcFunctions[i_bc].w),
              nonzero_constraints,
              this->fe.component_mask(velocities));
          }

        else if (nsparam.boundaryConditions.type[i_bc] ==
                 BoundaryConditions::periodic)
          {
            DoFTools::make_periodicity_constraints<DoFHandler<dim>>(
              this->dof_handler,
              nsparam.boundaryConditions.id[i_bc],
              nsparam.boundaryConditions.periodic_id[i_bc],
              nsparam.boundaryConditions.periodic_direction[i_bc],
              nonzero_constraints);
          }
      }
  }
  nonzero_constraints.close();

  {
    zero_constraints.clear();
    DoFTools::make_hanging_node_constraints(this->dof_handler,
                                            zero_constraints);

    for (unsigned int i_bc = 0; i_bc < nsparam.boundaryConditions.size; ++i_bc)
      {
        if (nsparam.boundaryConditions.type[i_bc] == BoundaryConditions::slip)
          {
            std::set<types::boundary_id> no_normal_flux_boundaries;
            no_normal_flux_boundaries.insert(
              nsparam.boundaryConditions.id[i_bc]);
            VectorTools::compute_no_normal_flux_constraints(
              this->dof_handler,
              0,
              no_normal_flux_boundaries,
              zero_constraints);
          }
        else if (nsparam.boundaryConditions.type[i_bc] ==
                 BoundaryConditions::periodic)
          {
            DoFTools::make_periodicity_constraints<DoFHandler<dim>>(
              this->dof_handler,
              nsparam.boundaryConditions.id[i_bc],
              nsparam.boundaryConditions.periodic_id[i_bc],
              nsparam.boundaryConditions.periodic_direction[i_bc],
              zero_constraints);
          }
        else // if(nsparam.boundaryConditions.boundaries[i_bc].type==Parameters::noslip
             // || Parameters::function)
          {
            VectorTools::interpolate_boundary_values(
              mapping,
              this->dof_handler,
              nsparam.boundaryConditions.id[i_bc],
              ZeroFunction<dim>(dim + 1),
              zero_constraints,
              this->fe.component_mask(velocities));
          }
      }
  }
  zero_constraints.close();

  present_solution.reinit(locally_owned_dofs,
                          locally_relevant_dofs,
                          this->mpi_communicator);
  solution_m1.reinit(locally_owned_dofs,
                     locally_relevant_dofs,
                     this->mpi_communicator);
  solution_m2.reinit(locally_owned_dofs,
                     locally_relevant_dofs,
                     this->mpi_communicator);
  solution_m3.reinit(locally_owned_dofs,
                     locally_relevant_dofs,
                     this->mpi_communicator);

  newton_update.reinit(locally_owned_dofs, this->mpi_communicator);
  system_rhs.reinit(locally_owned_dofs, this->mpi_communicator);
  local_evaluation_point.reinit(locally_owned_dofs, this->mpi_communicator);

  DynamicSparsityPattern dsp(locally_relevant_dofs);
  DoFTools::make_sparsity_pattern(this->dof_handler,
                                  dsp,
                                  nonzero_constraints,
                                  false);
  SparsityTools::distribute_sparsity_pattern(
    dsp,
<<<<<<< HEAD
    dof_handler.n_locally_owned_dofs_per_processor(),
    mpi_communicator,
=======
    this->dof_handler.compute_n_locally_owned_dofs_per_processor(),
    this->mpi_communicator,
>>>>>>> b2715aa1
    locally_relevant_dofs);
  system_matrix.reinit(locally_owned_dofs,
                       locally_owned_dofs,
                       dsp,
                       this->mpi_communicator);

  globalVolume_ = GridTools::volume(this->triangulation);

  this->pcout << "   Number of active cells:       "
              << this->triangulation.n_global_active_cells() << std::endl
              << "   Number of degrees of freedom: "
              << this->dof_handler.n_dofs() << std::endl;
  this->pcout << "   Volume of triangulation:      " << globalVolume_
              << std::endl;
}

template <int dim>
template <bool                                              assemble_matrix,
          Parameters::SimulationControl::TimeSteppingMethod scheme>
void
GLSNavierStokesSolver<dim>::assembleGLS()
{
  if (assemble_matrix)
    system_matrix = 0;
  system_rhs = 0;

  double viscosity_ = nsparam.physicalProperties.viscosity;

  QGauss<dim>                      quadrature_formula(this->degreeQuadrature_);
  const MappingQ<dim>              mapping(this->degreeVelocity_,
                              nsparam.femParameters.qmapping_all);
  FEValues<dim>                    fe_values(mapping,
                          this->fe,
                          quadrature_formula,
                          update_values | update_quadrature_points |
                            update_JxW_values | update_gradients |
                            update_hessians);
  const unsigned int               dofs_per_cell = this->fe.dofs_per_cell;
  const unsigned int               n_q_points    = quadrature_formula.size();
  const FEValuesExtractors::Vector velocities(0);
  const FEValuesExtractors::Scalar pressure(dim);
  FullMatrix<double>               local_matrix(dofs_per_cell, dofs_per_cell);
  Vector<double>                   local_rhs(dofs_per_cell);
  std::vector<Vector<double>> rhs_force(n_q_points, Vector<double>(dim + 1));
  std::vector<types::global_dof_index> local_dof_indices(dofs_per_cell);
  std::vector<Tensor<1, dim>>          present_velocity_values(n_q_points);
  std::vector<Tensor<2, dim>>          present_velocity_gradients(n_q_points);
  std::vector<double>                  present_pressure_values(n_q_points);
  std::vector<Tensor<1, dim>>          present_pressure_gradients(n_q_points);
  std::vector<Tensor<1, dim>>          present_velocity_laplacians(n_q_points);
  std::vector<Tensor<2, dim>>          present_velocity_hess(n_q_points);

  Tensor<1, dim> force;

  std::vector<double>         div_phi_u(dofs_per_cell);
  std::vector<Tensor<1, dim>> phi_u(dofs_per_cell);
  std::vector<Tensor<3, dim>> hess_phi_u(dofs_per_cell);
  std::vector<Tensor<1, dim>> laplacian_phi_u(dofs_per_cell);
  std::vector<Tensor<2, dim>> grad_phi_u(dofs_per_cell);
  std::vector<double>         phi_p(dofs_per_cell);
  std::vector<Tensor<1, dim>> grad_phi_p(dofs_per_cell);

  // Get the BDF coefficients
  Vector<double> alpha_bdf;

  if (scheme == Parameters::SimulationControl::bdf1)
    alpha_bdf = bdf_coefficients(1, simulationControl.getTimeSteps());

  if (scheme == Parameters::SimulationControl::bdf2)
    alpha_bdf = bdf_coefficients(2, simulationControl.getTimeSteps());

  if (scheme == Parameters::SimulationControl::bdf3)
    alpha_bdf = bdf_coefficients(3, simulationControl.getTimeSteps());

  double sdt = 1. / simulationControl.getTimeSteps()[0];

  // Values at previous time step for backward Euler scheme
  std::vector<Tensor<1, dim>> p1_velocity_values(n_q_points);
  std::vector<Tensor<1, dim>> p2_velocity_values(n_q_points);
  std::vector<Tensor<1, dim>> p3_velocity_values(n_q_points);
  std::vector<Tensor<1, dim>> p4_velocity_values(n_q_points);

  // Element size
  double h;

  typename DoFHandler<dim>::active_cell_iterator cell = this->dof_handler
                                                          .begin_active(),
                                                 endc = this->dof_handler.end();
  for (; cell != endc; ++cell)
    {
      if (cell->is_locally_owned())
        {
          if (dim == 2)
            h = std::sqrt(4. * cell->measure() / M_PI) / this->degreeVelocity_;
          else if (dim == 3)
            h =
              pow(6 * cell->measure() / M_PI, 1. / 3.) / this->degreeVelocity_;

          fe_values.reinit(cell);
          local_matrix = 0;

          local_rhs = 0;
          fe_values[velocities].get_function_values(evaluation_point,
                                                    present_velocity_values);
          fe_values[velocities].get_function_gradients(
            evaluation_point, present_velocity_gradients);
          fe_values[pressure].get_function_values(evaluation_point,
                                                  present_pressure_values);
          fe_values[pressure].get_function_gradients(
            evaluation_point, present_pressure_gradients);
          fe_values[velocities].get_function_laplacians(
            evaluation_point, present_velocity_laplacians);

          if (forcing_function)
            forcing_function->vector_value_list(
              fe_values.get_quadrature_points(), rhs_force);

          if (scheme != Parameters::SimulationControl::steady)
            fe_values[velocities].get_function_values(solution_m1,
                                                      p1_velocity_values);
          if (scheme == Parameters::SimulationControl::bdf2 ||
              scheme == Parameters::SimulationControl::bdf3)
            fe_values[velocities].get_function_values(solution_m2,
                                                      p2_velocity_values);
          if (scheme == Parameters::SimulationControl::bdf3)
            fe_values[velocities].get_function_values(solution_m3,
                                                      p3_velocity_values);

          for (unsigned int q = 0; q < n_q_points; ++q)
            {
              const double u_mag =
                std::max(present_velocity_values[q].norm(), 1e-3 * GLS_u_scale);
              double tau;
              if (scheme == Parameters::SimulationControl::steady)
                tau = 1. / std::sqrt(std::pow(2. * u_mag / h, 2) +
                                     9 * std::pow(4 * viscosity_ / (h * h), 2));
              else
                tau = 1. /
                      std::sqrt(std::pow(sdt, 2) + std::pow(2. * u_mag / h, 2) +
                                9 * std::pow(4 * viscosity_ / (h * h), 2));

              for (unsigned int k = 0; k < dofs_per_cell; ++k)
                {
                  div_phi_u[k]  = fe_values[velocities].divergence(k, q);
                  grad_phi_u[k] = fe_values[velocities].gradient(k, q);
                  phi_u[k]      = fe_values[velocities].value(k, q);
                  hess_phi_u[k] = fe_values[velocities].hessian(k, q);
                  phi_p[k]      = fe_values[pressure].value(k, q);
                  grad_phi_p[k] = fe_values[pressure].gradient(k, q);

                  for (int d = 0; d < dim; ++d)
                    laplacian_phi_u[k][d] = trace(hess_phi_u[k][d]);
                }

              // Establish the force vector
              for (int i = 0; i < dim; ++i)
                {
                  const unsigned int component_i =
                    this->fe.system_to_component_index(i).first;
                  force[i] = rhs_force[q](component_i);
                }

              auto strong_residual =
                present_velocity_gradients[q] * present_velocity_values[q] +
                present_pressure_gradients[q] -
                viscosity_ * present_velocity_laplacians[q] - force;

              if (scheme == Parameters::SimulationControl::bdf1)
                strong_residual += alpha_bdf[0] * present_velocity_values[q] +
                                   alpha_bdf[1] * p1_velocity_values[q];

              if (scheme == Parameters::SimulationControl::bdf2)
                strong_residual += alpha_bdf[0] * present_velocity_values[q] +
                                   alpha_bdf[1] * p1_velocity_values[q] +
                                   alpha_bdf[2] * p2_velocity_values[q];

              if (scheme == Parameters::SimulationControl::bdf3)
                strong_residual += alpha_bdf[0] * present_velocity_values[q] +
                                   alpha_bdf[1] * p1_velocity_values[q] +
                                   alpha_bdf[2] * p2_velocity_values[q] +
                                   alpha_bdf[3] * p3_velocity_values[q];

              if (assemble_matrix)
                {
                  for (unsigned int j = 0; j < dofs_per_cell; ++j)
                    {
                      auto strong_jac =
                        (present_velocity_gradients[q] * phi_u[j] +
                         grad_phi_u[j] * present_velocity_values[q] +
                         grad_phi_p[j] - viscosity_ * laplacian_phi_u[j]);

                      if (scheme == Parameters::SimulationControl::bdf1 ||
                          scheme == Parameters::SimulationControl::bdf2 ||
                          scheme == Parameters::SimulationControl::bdf3)
                        strong_jac += phi_u[j];

                      for (unsigned int i = 0; i < dofs_per_cell; ++i)
                        {
                          local_matrix(i, j) +=
                            (viscosity_ *
                               scalar_product(grad_phi_u[j], grad_phi_u[i]) +
                             present_velocity_gradients[q] * phi_u[j] *
                               phi_u[i] +
                             grad_phi_u[j] * present_velocity_values[q] *
                               phi_u[i] -
                             div_phi_u[i] * phi_p[j] +
                             phi_p[i] * div_phi_u[j]) *
                            fe_values.JxW(q);

                          // Mass matrix
                          if (scheme == Parameters::SimulationControl::bdf1 ||
                              scheme == Parameters::SimulationControl::bdf2 ||
                              scheme == Parameters::SimulationControl::bdf3)
                            local_matrix(i, j) += phi_u[j] * phi_u[i] *
                                                  alpha_bdf[0] *
                                                  fe_values.JxW(q);

                          // PSPG GLS term
                          local_matrix(i, j) +=
                            tau * strong_jac * grad_phi_p[i] * fe_values.JxW(q);

                          // Jacobian is currently incomplete
                          if (SUPG)
                            {
                              local_matrix(i, j) +=
                                tau *
                                (strong_jac * (grad_phi_u[i] *
                                               present_velocity_values[q]) +
                                 strong_residual * (grad_phi_u[i] * phi_u[j])) *
                                fe_values.JxW(q);
                            }
                        }
                    }
                }
              for (unsigned int i = 0; i < dofs_per_cell; ++i)
                {
                  double present_velocity_divergence =
                    trace(present_velocity_gradients[q]);
                  local_rhs(i) +=
                    (-viscosity_ * scalar_product(present_velocity_gradients[q],
                                                  grad_phi_u[i]) -
                     present_velocity_gradients[q] *
                       present_velocity_values[q] * phi_u[i] +
                     present_pressure_values[q] * div_phi_u[i] -
                     present_velocity_divergence * phi_p[i] +
                     force * phi_u[i]) *
                    fe_values.JxW(q);

                  if (scheme == Parameters::SimulationControl::bdf1)
                    local_rhs(i) -=
                      alpha_bdf[0] *
                      (present_velocity_values[q] - p1_velocity_values[q]) *
                      phi_u[i] * fe_values.JxW(q);

                  if (scheme == Parameters::SimulationControl::bdf2)
                    local_rhs(i) -=
                      (alpha_bdf[0] * (present_velocity_values[q] * phi_u[i]) +
                       alpha_bdf[1] * (p1_velocity_values[q] * phi_u[i]) +
                       alpha_bdf[2] * (p2_velocity_values[q] * phi_u[i])) *
                      fe_values.JxW(q);

                  if (scheme == Parameters::SimulationControl::bdf3)
                    local_rhs(i) -=
                      (alpha_bdf[0] * (present_velocity_values[q] * phi_u[i]) +
                       alpha_bdf[1] * (p1_velocity_values[q] * phi_u[i]) +
                       alpha_bdf[2] * (p2_velocity_values[q] * phi_u[i]) +
                       alpha_bdf[3] * (p3_velocity_values[q] * phi_u[i])) *
                      fe_values.JxW(q);

                  // PSPG GLS term
                  local_rhs(i) +=
                    -tau * (strong_residual * grad_phi_p[i]) * fe_values.JxW(q);

                  // SUPG GLS term
                  if (SUPG)
                    {
                      local_rhs(i) +=
                        -tau *
                        (strong_residual *
                         (grad_phi_u[i] * present_velocity_values[q])) *
                        fe_values.JxW(q);
                    }
                }
            }

          cell->get_dof_indices(local_dof_indices);
          // The non-linear solver assumes that the nonzero constraints have
          // already been applied to the solution
          const AffineConstraints<double> &constraints_used = zero_constraints;
          // initial_step ? nonzero_constraints : zero_constraints;
          if (assemble_matrix)
            {
              constraints_used.distribute_local_to_global(local_matrix,
                                                          local_rhs,
                                                          local_dof_indices,
                                                          system_matrix,
                                                          system_rhs);
            }
          else
            {
              constraints_used.distribute_local_to_global(local_rhs,
                                                          local_dof_indices,
                                                          system_rhs);
            }
        }
    }
  if (assemble_matrix)
    system_matrix.compress(VectorOperation::add);
  system_rhs.compress(VectorOperation::add);
}

/**
 * Set the initial condition using a L2 or a viscous solver
 **/
template <int dim>
void
GLSNavierStokesSolver<dim>::set_initial_condition(
  Parameters::InitialConditionType initial_condition_type,
  bool                             restart)
{
  if (restart)
    {
      this->pcout << "************************" << std::endl;
      this->pcout << "---> Simulation Restart " << std::endl;
      this->pcout << "************************" << std::endl;
      read_checkpoint();
    }
  else if (initial_condition_type ==
           Parameters::InitialConditionType::L2projection)
    {
      assemble_L2_projection();
      solve_system(true, 1e-15, 1e-15);
      present_solution = newton_update;
      finish_time_step();
      postprocess(true);
    }
  else if (initial_condition_type == Parameters::InitialConditionType::nodal)
    {
      set_nodal_values();
      finish_time_step();
      postprocess(true);
    }

  else if (initial_condition_type == Parameters::InitialConditionType::viscous)
    {
      set_nodal_values();
      double viscosity = this->nsparam.physicalProperties.viscosity;
      this->nsparam.physicalProperties.viscosity =
        nsparam.initialCondition->viscosity;
      Parameters::SimulationControl::TimeSteppingMethod previousControl =
        simulationControl.getMethod();
      simulationControl.setMethod(Parameters::SimulationControl::steady);
      newton_iteration(false);
      simulationControl.setMethod(previousControl);
      finish_time_step();
      postprocess(true);
      simulationControl.setMethod(previousControl);
      this->nsparam.physicalProperties.viscosity = viscosity;
    }
  else
    {
      throw std::runtime_error("GLSNS - Initial condition could not be set");
    }
}

// Do an iteration with the GLS NavierStokes Solver
// Handles the fact that we may or may not be at a first
// iteration with the solver and sets the initial condition
template <int dim>
void
GLSNavierStokesSolver<dim>::iterate(bool firstIteration)
{
  // Carry out the integration normally
  if (!firstIteration)
    {
      newton_iteration(false);
    }
  // This is the first iteration
  else
    {
      if (simulationControl.getMethod() ==
          Parameters::SimulationControl::steady)
        {
          newton_iteration(false);
        }
      else if (simulationControl.getMethod() ==
               Parameters::SimulationControl::bdf1)
        {
          newton_iteration(false);
        }
      else if (simulationControl.getMethod() ==
               Parameters::SimulationControl::bdf2)
        {
          Parameters::SimulationControl timeParameters =
            simulationControl.getParameters();

          // Start the BDF2 with a single Euler time step with a lower time step
          simulationControl.setTimeStep(
            timeParameters.dt * timeParameters.startup_timestep_scaling);
          simulationControl.setMethod(Parameters::SimulationControl::bdf1);
          newton_iteration(false);
          solution_m2 = solution_m1;
          solution_m1 = present_solution;

          // Reset the time step and do a bdf 2 newton iteration using the two
          // steps to complete the full step
          simulationControl.setMethod(Parameters::SimulationControl::bdf2);
          simulationControl.setTimeStep(
            timeParameters.dt * (1. - timeParameters.startup_timestep_scaling));
          newton_iteration(false);
        }

      else if (simulationControl.getMethod() ==
               Parameters::SimulationControl::bdf3)
        {
          Parameters::SimulationControl timeParameters =
            simulationControl.getParameters();

          // Start the BDF2 with a single Euler time step with a lower time step
          simulationControl.setTimeStep(
            timeParameters.dt * timeParameters.startup_timestep_scaling);
          simulationControl.setMethod(Parameters::SimulationControl::bdf1);
          newton_iteration(false);
          solution_m2 = solution_m1;
          solution_m1 = present_solution;

          // Reset the time step and do a bdf 2 newton iteration using the two
          // steps
          simulationControl.setMethod(Parameters::SimulationControl::bdf1);
          simulationControl.setTimeStep(
            timeParameters.dt * timeParameters.startup_timestep_scaling);
          newton_iteration(false);
          solution_m3 = solution_m2;
          solution_m2 = solution_m1;
          solution_m1 = present_solution;

          // Reset the time step and do a bdf 3 newton iteration using the two
          // steps to complete the full step
          simulationControl.setMethod(Parameters::SimulationControl::bdf3);
          simulationControl.setTimeStep(
            timeParameters.dt *
            (1. - 2. * timeParameters.startup_timestep_scaling));
          newton_iteration(false);
        }
    }
}

template <int dim>
void
GLSNavierStokesSolver<dim>::assemble_L2_projection()
{
  system_matrix = 0;
  system_rhs    = 0;
  QGauss<dim>                 quadrature_formula(this->degreeQuadrature_);
  const MappingQ<dim>         mapping(this->degreeVelocity_,
                              nsparam.femParameters.qmapping_all);
  FEValues<dim>               fe_values(mapping,
                          this->fe,
                          quadrature_formula,
                          update_values | update_quadrature_points |
                            update_JxW_values);
  const unsigned int          dofs_per_cell = this->fe.dofs_per_cell;
  const unsigned int          n_q_points    = quadrature_formula.size();
  FullMatrix<double>          local_matrix(dofs_per_cell, dofs_per_cell);
  Vector<double>              local_rhs(dofs_per_cell);
  std::vector<Vector<double>> initial_velocity(n_q_points,
                                               Vector<double>(dim + 1));
  std::vector<types::global_dof_index> local_dof_indices(dofs_per_cell);
  const FEValuesExtractors::Vector     velocities(0);
  const FEValuesExtractors::Scalar     pressure(dim);

  Tensor<1, dim> rhs_initial_velocity_pressure;
  double         rhs_initial_pressure;

  std::vector<Tensor<1, dim>> phi_u(dofs_per_cell);
  std::vector<double>         phi_p(dofs_per_cell);

  typename DoFHandler<dim>::active_cell_iterator cell = this->dof_handler
                                                          .begin_active(),
                                                 endc = this->dof_handler.end();
  for (; cell != endc; ++cell)
    {
      if (cell->is_locally_owned())
        {
          fe_values.reinit(cell);
          local_matrix = 0;
          local_rhs    = 0;
          nsparam.initialCondition->uvwp.vector_value_list(
            fe_values.get_quadrature_points(), initial_velocity);
          for (unsigned int q = 0; q < n_q_points; ++q)
            {
              for (unsigned int k = 0; k < dofs_per_cell; ++k)
                {
                  phi_p[k] = fe_values[pressure].value(k, q);
                  phi_u[k] = fe_values[velocities].value(k, q);
                }

              // Establish the rhs tensor operator
              for (int i = 0; i < dim; ++i)
                {
                  const unsigned int component_i =
                    this->fe.system_to_component_index(i).first;
                  rhs_initial_velocity_pressure[i] =
                    initial_velocity[q](component_i);
                }
              rhs_initial_pressure = initial_velocity[q](dim);

              for (unsigned int i = 0; i < dofs_per_cell; ++i)
                {
                  // Matrix assembly
                  for (unsigned int j = 0; j < dofs_per_cell; ++j)
                    {
                      local_matrix(i, j) +=
                        (phi_u[j] * phi_u[i]) * fe_values.JxW(q);
                      local_matrix(i, j) +=
                        (phi_p[j] * phi_p[i]) * fe_values.JxW(q);
                    }
                  local_rhs(i) += (phi_u[i] * rhs_initial_velocity_pressure +
                                   phi_p[i] * rhs_initial_pressure) *
                                  fe_values.JxW(q);
                }
            }

          cell->get_dof_indices(local_dof_indices);
          const AffineConstraints<double> &constraints_used =
            nonzero_constraints;
          constraints_used.distribute_local_to_global(local_matrix,
                                                      local_rhs,
                                                      local_dof_indices,
                                                      system_matrix,
                                                      system_rhs);
        }
    }
  system_matrix.compress(VectorOperation::add);
  system_rhs.compress(VectorOperation::add);
}

template <int dim>
double
GLSNavierStokesSolver<dim>::calculate_CFL()
{
  QGauss<dim>                          quadrature_formula(1);
  const MappingQ<dim>                  mapping(this->degreeVelocity_,
                              nsparam.femParameters.qmapping_all);
  FEValues<dim>                        fe_values(mapping,
                          this->fe,
                          quadrature_formula,
                          update_values | update_quadrature_points);
  const unsigned int                   dofs_per_cell = this->fe.dofs_per_cell;
  const unsigned int                   n_q_points = quadrature_formula.size();
  std::vector<Vector<double>>          initial_velocity(n_q_points,
                                                        Vector<double>(dim + 1));
  std::vector<types::global_dof_index> local_dof_indices(dofs_per_cell);
  const FEValuesExtractors::Vector     velocities(0);
  const FEValuesExtractors::Scalar     pressure(dim);

  std::vector<Tensor<1, dim>> present_velocity_values(n_q_points);

  // Element size
  double h;

  // Current time step
  double timeStep = simulationControl.getCurrentTimeStep();

  // CFL
  double CFL = 0;

  typename DoFHandler<dim>::active_cell_iterator cell = this->dof_handler
                                                          .begin_active(),
                                                 endc = this->dof_handler.end();
  for (; cell != endc; ++cell)
    {
      if (cell->is_locally_owned())
        {
          if (dim == 2)
            h = std::sqrt(4. * cell->measure() / M_PI) / this->degreeVelocity_;
          else if (dim == 3)
            h =
              pow(6 * cell->measure() / M_PI, 1. / 3.) / this->degreeVelocity_;
          fe_values.reinit(cell);
          fe_values[velocities].get_function_values(present_solution,
                                                    present_velocity_values);
          for (unsigned int q = 0; q < n_q_points; ++q)
            {
              const double localCFL =
                present_velocity_values[q].norm() / h * timeStep;
              CFL = std::max(CFL, localCFL);
            }
        }
    }
  CFL = Utilities::MPI::max(CFL, this->mpi_communicator);

  return CFL;
}

template <int dim>
void
GLSNavierStokesSolver<dim>::set_nodal_values()
{
  const FEValuesExtractors::Vector velocities(0);
  const FEValuesExtractors::Scalar pressure(dim);
  const MappingQ<dim>              mapping(this->degreeVelocity_,
                              nsparam.femParameters.qmapping_all);
  VectorTools::interpolate(mapping,
                           this->dof_handler,
                           nsparam.initialCondition->uvwp,
                           newton_update,
                           this->fe.component_mask(velocities));
  VectorTools::interpolate(mapping,
                           this->dof_handler,
                           nsparam.initialCondition->uvwp,
                           newton_update,
                           this->fe.component_mask(pressure));
  nonzero_constraints.distribute(newton_update);
  present_solution = newton_update;
}

template <int dim>
void
GLSNavierStokesSolver<dim>::assemble_system()
{
  TimerOutput::Scope t(this->computing_timer, "assemble_system");

  if (simulationControl.getMethod() == Parameters::SimulationControl::bdf1)
    assembleGLS<true, Parameters::SimulationControl::bdf1>();
  else if (simulationControl.getMethod() == Parameters::SimulationControl::bdf2)
    assembleGLS<true, Parameters::SimulationControl::bdf2>();
  else if (simulationControl.getMethod() == Parameters::SimulationControl::bdf3)
    assembleGLS<true, Parameters::SimulationControl::bdf3>();
  else if (simulationControl.getMethod() ==
           Parameters::SimulationControl::steady)
    assembleGLS<true, Parameters::SimulationControl::steady>();
}
template <int dim>
void
GLSNavierStokesSolver<dim>::assemble_rhs()
{
  TimerOutput::Scope t(this->computing_timer, "assemble_rhs");

  if (simulationControl.getMethod() == Parameters::SimulationControl::bdf1)
    assembleGLS<false, Parameters::SimulationControl::bdf1>();
  else if (simulationControl.getMethod() == Parameters::SimulationControl::bdf2)
    assembleGLS<false, Parameters::SimulationControl::bdf2>();
  else if (simulationControl.getMethod() == Parameters::SimulationControl::bdf3)
    assembleGLS<false, Parameters::SimulationControl::bdf3>();
  else if (simulationControl.getMethod() ==
           Parameters::SimulationControl::steady)
    assembleGLS<false, Parameters::SimulationControl::steady>();
}

template <int dim>
void
GLSNavierStokesSolver<dim>::solve_system(const bool initial_step,
                                         double     relative_residual,
                                         double     minimum_residual)
{
  if (nsparam.linearSolver.solver == nsparam.linearSolver.gmres)
    solve_system_GMRES(initial_step, minimum_residual, relative_residual);
  else if (nsparam.linearSolver.solver == nsparam.linearSolver.bicgstab)
    solve_system_BiCGStab(initial_step, minimum_residual, relative_residual);
  else if (nsparam.linearSolver.solver == nsparam.linearSolver.amg)
    solve_system_AMG(initial_step, minimum_residual, relative_residual);
  else
    throw("This solver is not allowed");
}

template <int dim>
void
GLSNavierStokesSolver<dim>::solve_system_GMRES(const bool initial_step,
                                               double     absolute_residual,
                                               double     relative_residual)
{
  TimerOutput::Scope t(this->computing_timer, "solve_linear_system");
  const AffineConstraints<double> &constraints_used =
    initial_step ? nonzero_constraints : zero_constraints;
  const double linear_solver_tolerance =
    std::max(relative_residual * system_rhs.l2_norm(), absolute_residual);

  if (nsparam.linearSolver.verbosity != Parameters::quiet)
    {
      this->pcout << "  -Tolerance of iterative solver is : "
                  << std::setprecision(nsparam.linearSolver.residual_precision)
                  << linear_solver_tolerance << std::endl;
    }
  TrilinosWrappers::MPI::Vector completely_distributed_solution(
    locally_owned_dofs, this->mpi_communicator);

  SolverControl solver_control(nsparam.linearSolver.max_iterations,
                               linear_solver_tolerance,
                               true,
                               true);
  TrilinosWrappers::SolverGMRES solver(solver_control);

  //**********************************************
  // Trillinos Wrapper ILU Preconditioner
  //*********************************************
  const double ilu_fill = nsparam.linearSolver.ilu_precond_fill;
  const double ilu_atol = nsparam.linearSolver.ilu_precond_atol;
  const double ilu_rtol = nsparam.linearSolver.ilu_precond_rtol;
  TrilinosWrappers::PreconditionILU::AdditionalData preconditionerOptions(
    ilu_fill, ilu_atol, ilu_rtol, 0);
  TrilinosWrappers::PreconditionILU preconditioner;

  preconditioner.initialize(system_matrix, preconditionerOptions);

  solver.solve(system_matrix,
               completely_distributed_solution,
               system_rhs,
               preconditioner);

  if (nsparam.linearSolver.verbosity != Parameters::quiet)
    {
      this->pcout << "  -Iterative solver took : " << solver_control.last_step()
                  << " steps " << std::endl;
    }

  constraints_used.distribute(completely_distributed_solution);
  newton_update = completely_distributed_solution;
}

template <int dim>
void
GLSNavierStokesSolver<dim>::solve_system_BiCGStab(const bool initial_step,
                                                  double     absolute_residual,
                                                  double     relative_residual)
{
  TimerOutput::Scope t(this->computing_timer, "solve");

  const AffineConstraints<double> &constraints_used =
    initial_step ? nonzero_constraints : zero_constraints;
  const double linear_solver_tolerance =
    std::max(relative_residual * system_rhs.l2_norm(), absolute_residual);
  if (nsparam.linearSolver.verbosity != Parameters::quiet)
    {
      this->pcout << "  -Tolerance of iterative solver is : "
                  << std::setprecision(nsparam.linearSolver.residual_precision)
                  << linear_solver_tolerance << std::endl;
    }
  TrilinosWrappers::MPI::Vector completely_distributed_solution(
    locally_owned_dofs, this->mpi_communicator);

  SolverControl solver_control(nsparam.linearSolver.max_iterations,
                               linear_solver_tolerance,
                               true,
                               true);
  TrilinosWrappers::SolverBicgstab solver(solver_control);

  //**********************************************
  // Trillinos Wrapper ILU Preconditioner
  //*********************************************
  const double ilu_fill = nsparam.linearSolver.ilu_precond_fill;
  const double ilu_atol = nsparam.linearSolver.ilu_precond_atol;
  const double ilu_rtol = nsparam.linearSolver.ilu_precond_rtol;
  TrilinosWrappers::PreconditionILU::AdditionalData preconditionerOptions(
    ilu_fill, ilu_atol, ilu_rtol, 0);
  TrilinosWrappers::PreconditionILU preconditioner;

  preconditioner.initialize(system_matrix, preconditionerOptions);

  solver.solve(system_matrix,
               completely_distributed_solution,
               system_rhs,
               preconditioner);

  if (nsparam.linearSolver.verbosity != Parameters::quiet)
    {
      this->pcout << "  -Iterative solver took : " << solver_control.last_step()
                  << " steps " << std::endl;
    }
  constraints_used.distribute(completely_distributed_solution);
  newton_update = completely_distributed_solution;
}

template <int dim>
void
GLSNavierStokesSolver<dim>::solve_system_AMG(const bool initial_step,
                                             double     absolute_residual,
                                             double     relative_residual)
{
  TimerOutput::Scope t(this->computing_timer, "solve");

  const AffineConstraints<double> &constraints_used =
    initial_step ? nonzero_constraints : zero_constraints;

  const double linear_solver_tolerance =
    std::max(relative_residual * system_rhs.l2_norm(), absolute_residual);
  if (nsparam.linearSolver.verbosity != Parameters::quiet)
    {
      this->pcout << "  -Tolerance of iterative solver is : "
                  << std::setprecision(nsparam.linearSolver.residual_precision)
                  << linear_solver_tolerance << std::endl;
    }
  TrilinosWrappers::MPI::Vector completely_distributed_solution(
    locally_owned_dofs, this->mpi_communicator);

  SolverControl solver_control(nsparam.linearSolver.max_iterations,
                               linear_solver_tolerance,
                               true,
                               true);
  TrilinosWrappers::SolverGMRES solver(solver_control);

  TrilinosWrappers::PreconditionAMG preconditioner;

  std::vector<std::vector<bool>> constant_modes;
  // Constant modes include pressure since everything is in the same matrix
  std::vector<bool> velocity_components(dim + 1, true);
  velocity_components[dim] = true;
  DoFTools::extract_constant_modes(this->dof_handler,
                                   velocity_components,
                                   constant_modes);

  TrilinosWrappers::PreconditionAMG::AdditionalData amg_data;
  amg_data.constant_modes = constant_modes;

  const bool elliptic              = false;
  bool       higher_order_elements = false;
  if (this->degreeVelocity_ > 1)
    higher_order_elements = true;
  const unsigned int n_cycles = nsparam.linearSolver.amg_n_cycles;
  const bool         w_cycle  = nsparam.linearSolver.amg_w_cycles;
  const double       aggregation_threshold =
    nsparam.linearSolver.amg_aggregation_threshold;
  const unsigned int smoother_sweeps = nsparam.linearSolver.amg_smoother_sweeps;
  const unsigned int smoother_overlap =
    nsparam.linearSolver.amg_smoother_overlap;
  const bool                                        output_details = false;
  const char *                                      smoother_type  = "ILU";
  const char *                                      coarse_type    = "ILU";
  TrilinosWrappers::PreconditionAMG::AdditionalData preconditionerOptions(
    elliptic,
    higher_order_elements,
    n_cycles,
    w_cycle,
    aggregation_threshold,
    constant_modes,
    smoother_sweeps,
    smoother_overlap,
    output_details,
    smoother_type,
    coarse_type);

  Teuchos::ParameterList              parameter_ml;
  std::unique_ptr<Epetra_MultiVector> distributed_constant_modes;
  preconditionerOptions.set_parameters(parameter_ml,
                                       distributed_constant_modes,
                                       system_matrix);
  const double ilu_fill = nsparam.linearSolver.amg_precond_ilu_fill;
  const double ilu_atol = nsparam.linearSolver.amg_precond_ilu_atol;
  const double ilu_rtol = nsparam.linearSolver.amg_precond_ilu_rtol;
  parameter_ml.set("smoother: ifpack level-of-fill", ilu_fill);
  parameter_ml.set("smoother: ifpack absolute threshold", ilu_atol);
  parameter_ml.set("smoother: ifpack relative threshold", ilu_rtol);

  parameter_ml.set("coarse: ifpack level-of-fill", ilu_fill);
  parameter_ml.set("coarse: ifpack absolute threshold", ilu_atol);
  parameter_ml.set("coarse: ifpack relative threshold", ilu_rtol);
  preconditioner.initialize(system_matrix, parameter_ml);

  solver.solve(system_matrix,
               completely_distributed_solution,
               system_rhs,
               preconditioner);

  if (nsparam.linearSolver.verbosity != Parameters::quiet)
    {
      this->pcout << "  -Iterative solver took : " << solver_control.last_step()
                  << " steps " << std::endl;
    }

  constraints_used.distribute(completely_distributed_solution);

  newton_update = completely_distributed_solution;
}

template <int dim>
void
GLSNavierStokesSolver<dim>::refine_mesh()
{
  if (simulationControl.getIter() % nsparam.meshAdaptation.frequency == 0)
    {
      if (nsparam.meshAdaptation.type == nsparam.meshAdaptation.kelly)
        refine_mesh_Kelly();
      if (nsparam.meshAdaptation.type == nsparam.meshAdaptation.uniform)
        refine_mesh_uniform();
    }
}

template <int dim>
void
GLSNavierStokesSolver<dim>::refine_mesh_Kelly()
{
  // Time monitoring
  TimerOutput::Scope t(this->computing_timer, "refine");

  Vector<float> estimated_error_per_cell(this->triangulation.n_active_cells());
  const MappingQ<dim>              mapping(this->degreeVelocity_,
                              nsparam.femParameters.qmapping_all);
  const FEValuesExtractors::Vector velocity(0);
  const FEValuesExtractors::Scalar pressure(dim);
  if (nsparam.meshAdaptation.variable == Parameters::MeshAdaptation::pressure)
    {
      KellyErrorEstimator<dim>::estimate(
        mapping,
        this->dof_handler,
        QGauss<dim - 1>(this->degreeQuadrature_ + 1),
        typename std::map<types::boundary_id, const Function<dim, double> *>(),
        present_solution,
        estimated_error_per_cell,
        this->fe.component_mask(pressure));
    }
  else if (nsparam.meshAdaptation.variable ==
           Parameters::MeshAdaptation::velocity)
    {
      KellyErrorEstimator<dim>::estimate(
        mapping,
        this->dof_handler,
        QGauss<dim - 1>(this->degreeQuadrature_ + 1),
        typename std::map<types::boundary_id, const Function<dim, double> *>(),
        present_solution,
        estimated_error_per_cell,
        this->fe.component_mask(velocity));
    }

  if (nsparam.meshAdaptation.fractionType == Parameters::MeshAdaptation::number)
    parallel::distributed::GridRefinement::refine_and_coarsen_fixed_number(
      this->triangulation,
      estimated_error_per_cell,
      nsparam.meshAdaptation.fractionRefinement,
      nsparam.meshAdaptation.fractionCoarsening,
      nsparam.meshAdaptation.maxNbElements);

  else if (nsparam.meshAdaptation.fractionType ==
           Parameters::MeshAdaptation::fraction)
    parallel::distributed::GridRefinement::refine_and_coarsen_fixed_fraction(
      this->triangulation,
      estimated_error_per_cell,
      nsparam.meshAdaptation.fractionRefinement,
      nsparam.meshAdaptation.fractionCoarsening);

  if (this->triangulation.n_levels() > nsparam.meshAdaptation.maxRefLevel)
    for (typename Triangulation<dim>::active_cell_iterator cell =
           this->triangulation.begin_active(nsparam.meshAdaptation.maxRefLevel);
         cell != this->triangulation.end();
         ++cell)
      cell->clear_refine_flag();
  for (typename Triangulation<dim>::active_cell_iterator cell =
         this->triangulation.begin_active(nsparam.meshAdaptation.minRefLevel);
       cell !=
       this->triangulation.end_active(nsparam.meshAdaptation.minRefLevel);
       ++cell)
    cell->clear_coarsen_flag();

  this->triangulation.prepare_coarsening_and_refinement();

  // Solution transfer objects for all the solutions
  parallel::distributed::SolutionTransfer<dim, TrilinosWrappers::MPI::Vector>
    solution_transfer(this->dof_handler);
  parallel::distributed::SolutionTransfer<dim, TrilinosWrappers::MPI::Vector>
    solution_transfer_m1(this->dof_handler);
  parallel::distributed::SolutionTransfer<dim, TrilinosWrappers::MPI::Vector>
    solution_transfer_m2(this->dof_handler);
  parallel::distributed::SolutionTransfer<dim, TrilinosWrappers::MPI::Vector>
    solution_transfer_m3(this->dof_handler);
  solution_transfer.prepare_for_coarsening_and_refinement(present_solution);
  solution_transfer_m1.prepare_for_coarsening_and_refinement(solution_m1);
  solution_transfer_m2.prepare_for_coarsening_and_refinement(solution_m2);
  solution_transfer_m3.prepare_for_coarsening_and_refinement(solution_m3);

  this->triangulation.execute_coarsening_and_refinement();
  setup_dofs();

  // Set up the vectors for the transfer
  TrilinosWrappers::MPI::Vector tmp(locally_owned_dofs, this->mpi_communicator);
  TrilinosWrappers::MPI::Vector tmp_m1(locally_owned_dofs,
                                       this->mpi_communicator);
  TrilinosWrappers::MPI::Vector tmp_m2(locally_owned_dofs,
                                       this->mpi_communicator);
  TrilinosWrappers::MPI::Vector tmp_m3(locally_owned_dofs,
                                       this->mpi_communicator);

  // Interpolate the solution at time and previous time
  solution_transfer.interpolate(tmp);
  solution_transfer_m1.interpolate(tmp_m1);
  solution_transfer_m2.interpolate(tmp_m2);
  solution_transfer_m3.interpolate(tmp_m3);

  // Distribute constraints
  nonzero_constraints.distribute(tmp);
  nonzero_constraints.distribute(tmp_m1);
  nonzero_constraints.distribute(tmp_m2);
  nonzero_constraints.distribute(tmp_m3);

  // Fix on the new mesh
  present_solution = tmp;
  solution_m1      = tmp_m1;
  solution_m2      = tmp_m2;
  solution_m3      = tmp_m3;
}

template <int dim>
void
GLSNavierStokesSolver<dim>::refine_mesh_uniform()
{
  TimerOutput::Scope t(this->computing_timer, "refine");

  // Solution transfer objects for all the solutions
  parallel::distributed::SolutionTransfer<dim, TrilinosWrappers::MPI::Vector>
    solution_transfer(this->dof_handler);
  parallel::distributed::SolutionTransfer<dim, TrilinosWrappers::MPI::Vector>
    solution_transfer_m1(this->dof_handler);
  parallel::distributed::SolutionTransfer<dim, TrilinosWrappers::MPI::Vector>
    solution_transfer_m2(this->dof_handler);
  parallel::distributed::SolutionTransfer<dim, TrilinosWrappers::MPI::Vector>
    solution_transfer_m3(this->dof_handler);
  solution_transfer.prepare_for_coarsening_and_refinement(present_solution);
  solution_transfer_m1.prepare_for_coarsening_and_refinement(solution_m1);
  solution_transfer_m2.prepare_for_coarsening_and_refinement(solution_m2);
  solution_transfer_m3.prepare_for_coarsening_and_refinement(solution_m3);

  // Refine
  this->triangulation.refine_global(1);

  setup_dofs();

  // Set up the vectors for the transfer
  TrilinosWrappers::MPI::Vector tmp(locally_owned_dofs, this->mpi_communicator);
  TrilinosWrappers::MPI::Vector tmp_m1(locally_owned_dofs,
                                       this->mpi_communicator);
  TrilinosWrappers::MPI::Vector tmp_m2(locally_owned_dofs,
                                       this->mpi_communicator);
  TrilinosWrappers::MPI::Vector tmp_m3(locally_owned_dofs,
                                       this->mpi_communicator);

  // Interpolate the solution at time and previous time
  solution_transfer.interpolate(tmp);
  solution_transfer_m1.interpolate(tmp_m1);
  solution_transfer_m2.interpolate(tmp_m2);
  solution_transfer_m3.interpolate(tmp_m3);

  // Distribute constraints
  nonzero_constraints.distribute(tmp);
  nonzero_constraints.distribute(tmp_m1);
  nonzero_constraints.distribute(tmp_m2);
  nonzero_constraints.distribute(tmp_m3);

  // Fix on the new mesh
  present_solution = tmp;
  solution_m1      = tmp_m1;
  solution_m2      = tmp_m2;
  solution_m3      = tmp_m3;
}

template <int dim>
void
GLSNavierStokesSolver<dim>::newton_iteration(const bool is_initial_step)
{
  double current_res;
  double last_res;
  bool   first_step = is_initial_step;
  {
    unsigned int outer_iteration = 0;
    last_res                     = 1.0;
    current_res                  = 1.0;
    while ((current_res > nsparam.nonLinearSolver.tolerance) &&
           outer_iteration < nsparam.nonLinearSolver.maxIterations)
      {
        evaluation_point = present_solution;
        assemble_system();
        if (outer_iteration == 0)
          {
            current_res = system_rhs.l2_norm();
            last_res    = current_res;
          }
        if (nsparam.nonLinearSolver.verbosity != Parameters::quiet)
          this->pcout << "Newton iteration: " << outer_iteration
                      << "  - Residual:  " << current_res << std::endl;
        solve_system(first_step,
                     nsparam.linearSolver.relative_residual,
                     nsparam.linearSolver.minimum_residual);

        for (double alpha = 1.0; alpha > 1e-3; alpha *= 0.5)
          {
            local_evaluation_point = present_solution;
            local_evaluation_point.add(alpha, newton_update);
            nonzero_constraints.distribute(local_evaluation_point);
            evaluation_point = local_evaluation_point;
            assemble_rhs();
            current_res = system_rhs.l2_norm();
            if (nsparam.nonLinearSolver.verbosity != Parameters::quiet)
              this->pcout << "\t\talpha = " << std::setw(6) << alpha
                          << std::setw(0) << " res = "
                          << std::setprecision(
                               nsparam.nonLinearSolver.display_precision)
                          << current_res << std::endl;
            if (current_res < 0.9 * last_res ||
                last_res < nsparam.nonLinearSolver.tolerance)
              break;
          }
        present_solution = evaluation_point;
        last_res         = current_res;
        ++outer_iteration;
      }
  }
}



template <int dim>
void
GLSNavierStokesSolver<dim>::write_checkpoint()
{
  TimerOutput::Scope timer(this->computing_timer, "write_checkpoint");
  std::string        prefix = nsparam.restartParameters.filename;
  if (Utilities::MPI::this_mpi_process(this->mpi_communicator) == 0)
    simulationControl.save(prefix);
  if (Utilities::MPI::this_mpi_process(this->mpi_communicator) == 0)
    pvdhandler.save(prefix);

  std::vector<const TrilinosWrappers::MPI::Vector *> sol_set_transfer;
  sol_set_transfer.push_back(&present_solution);
  sol_set_transfer.push_back(&solution_m1);
  sol_set_transfer.push_back(&solution_m2);
  sol_set_transfer.push_back(&solution_m3);
  parallel::distributed::SolutionTransfer<dim, TrilinosWrappers::MPI::Vector>
    system_trans_vectors(this->dof_handler);
  system_trans_vectors.prepare_for_serialization(sol_set_transfer);

  std::string triangulationName = prefix + ".triangulation";
  this->triangulation.save(prefix + ".triangulation");
}

template <int dim>
void
GLSNavierStokesSolver<dim>::read_checkpoint()
{
  TimerOutput::Scope timer(this->computing_timer, "read_checkpoint");
  std::string        prefix = nsparam.restartParameters.filename;
  simulationControl.read(prefix);
  pvdhandler.read(prefix);

  const std::string filename = prefix + ".triangulation";
  std::ifstream     in(filename.c_str());
  if (!in)
    AssertThrow(false,
                ExcMessage(
                  std::string(
                    "You are trying to restart a previous computation, "
                    "but the restart file <") +
                  filename + "> does not appear to exist!"));

  try
    {
      this->triangulation.load(filename.c_str());
    }
  catch (...)
    {
      AssertThrow(false,
                  ExcMessage("Cannot open snapshot mesh file or read the "
                             "triangulation stored there."));
    }
  setup_dofs();
  std::vector<TrilinosWrappers::MPI::Vector *> x_system(4);

  TrilinosWrappers::MPI::Vector distributed_system(system_rhs);
  TrilinosWrappers::MPI::Vector distributed_system_m1(system_rhs);
  TrilinosWrappers::MPI::Vector distributed_system_m2(system_rhs);
  TrilinosWrappers::MPI::Vector distributed_system_m3(system_rhs);
  x_system[0] = &(distributed_system);
  x_system[1] = &(distributed_system_m1);
  x_system[2] = &(distributed_system_m2);
  x_system[3] = &(distributed_system_m3);
  parallel::distributed::SolutionTransfer<dim, TrilinosWrappers::MPI::Vector>
    system_trans_vectors(this->dof_handler);
  system_trans_vectors.deserialize(x_system);
  present_solution = distributed_system;
  solution_m1      = distributed_system_m1;
  solution_m2      = distributed_system_m2;
  solution_m3      = distributed_system_m3;
}

template <int dim>
void
GLSNavierStokesSolver<dim>::write_output_results(const std::string folder,
                                                 const std::string solutionName,
                                                 const unsigned int iter,
                                                 const double       time)
{
  TimerOutput::Scope            t(this->computing_timer, "output");
  const MappingQ<dim>           mapping(this->degreeVelocity_,
                              nsparam.femParameters.qmapping_all);
  vorticity_postprocessor<dim>  vorticity;
  qcriterion_postprocessor<dim> ob1;
  std::vector<std::string>      solution_names(dim, "velocity");
  solution_names.push_back("pressure");
  std::vector<DataComponentInterpretation::DataComponentInterpretation>
    data_component_interpretation(
      dim, DataComponentInterpretation::component_is_part_of_vector);
  data_component_interpretation.push_back(
    DataComponentInterpretation::component_is_scalar);

  DataOut<dim> data_out;
  data_out.attach_dof_handler(this->dof_handler);
  data_out.add_data_vector(present_solution,
                           solution_names,
                           DataOut<dim>::type_dof_data,
                           data_component_interpretation);
  data_out.add_data_vector(present_solution, vorticity);
  data_out.add_data_vector(present_solution, ob1);
  Vector<float> subdomain(this->triangulation.n_active_cells());
  for (unsigned int i = 0; i < subdomain.size(); ++i)
    subdomain(i) = this->triangulation.locally_owned_subdomain();
  data_out.add_data_vector(subdomain, "subdomain");
  // data_out.add_data_vector (rot_u,"vorticity");
  data_out.build_patches(mapping, simulationControl.getSubdivision());

  const std::string filename =
    (folder + solutionName + "." + Utilities::int_to_string(iter, 4) + "." +
     Utilities::int_to_string(this->triangulation.locally_owned_subdomain(),
                              4));
  std::ofstream output((filename + ".vtu").c_str());
  data_out.write_vtu(output);

  if (Utilities::MPI::this_mpi_process(this->mpi_communicator) == 0)
    {
      std::vector<std::string> filenames;
      for (unsigned int i = 0;
           i < Utilities::MPI::n_mpi_processes(this->mpi_communicator);
           ++i)
        filenames.push_back(solutionName + "." +
                            Utilities::int_to_string(iter, 4) + "." +
                            Utilities::int_to_string(i, 4) + ".vtu");

      std::string pvtu_filename =
        (solutionName + "." + Utilities::int_to_string(iter, 4) + ".pvtu");
      std::ofstream master_output((folder + pvtu_filename).c_str());

      data_out.write_pvtu_record(master_output, filenames);

      const std::string pvdPrefix = (folder + solutionName);
      pvdhandler.append(time, pvtu_filename);
      std::ofstream pvd_output(pvdPrefix + ".pvd");
      DataOutBase::write_pvd_record(pvd_output, pvdhandler.times_and_names_);
    }
}

template <int dim>
void
GLSNavierStokesSolver<dim>::write_output_forces()
{
  TimerOutput::Scope t(this->computing_timer, "output_forces");
  for (unsigned int boundary_id = 0;
       boundary_id < nsparam.boundaryConditions.size;
       ++boundary_id)
    {
      std::string filename = nsparam.forcesParameters.force_output_name + "." +
                             Utilities::int_to_string(boundary_id, 2) + ".dat";
      std::ofstream output(filename.c_str());

      forces_tables[boundary_id].write_text(output);
    }
}

template <int dim>
void
GLSNavierStokesSolver<dim>::write_output_torques()
{
  TimerOutput::Scope t(this->computing_timer, "output_torques");
  for (unsigned int boundary_id = 0;
       boundary_id < nsparam.boundaryConditions.size;
       ++boundary_id)
    {
      std::string filename = nsparam.forcesParameters.torque_output_name + "." +
                             Utilities::int_to_string(boundary_id, 2) + ".dat";
      std::ofstream output(filename.c_str());

      torques_tables[boundary_id].write_text(output);
    }
}

// Find the l2 norm of the error between the finite element sol'n and the exact
// sol'n
template <int dim>
double
GLSNavierStokesSolver<dim>::calculate_L2_error()
{
  TimerOutput::Scope t(this->computing_timer, "error");

  QGauss<dim>         quadrature_formula(this->degreeQuadrature_ + 1);
  const MappingQ<dim> mapping(this->degreeVelocity_,
                              nsparam.femParameters.qmapping_all);
  FEValues<dim>       fe_values(mapping,
                          this->fe,
                          quadrature_formula,
                          update_values | update_gradients |
                            update_quadrature_points | update_JxW_values);

  const FEValuesExtractors::Vector velocities(0);
  const FEValuesExtractors::Scalar pressure(dim);

  const unsigned int dofs_per_cell =
    this->fe.dofs_per_cell; // This gives you dofs per cell
  std::vector<types::global_dof_index> local_dof_indices(
    dofs_per_cell); //  Local connectivity

  const unsigned int n_q_points = quadrature_formula.size();

  std::vector<Vector<double>> q_exactSol(n_q_points, Vector<double>(dim + 1));

  std::vector<Tensor<1, dim>> local_velocity_values(n_q_points);
  std::vector<double>         local_pressure_values(n_q_points);


  double l2errorU = 0.;

  // loop over elements
  typename DoFHandler<dim>::active_cell_iterator cell = this->dof_handler
                                                          .begin_active(),
                                                 endc = this->dof_handler.end();
  for (; cell != endc; ++cell)
    {
      if (cell->is_locally_owned())
        {
          fe_values.reinit(cell);
          fe_values[velocities].get_function_values(present_solution,
                                                    local_velocity_values);
          fe_values[pressure].get_function_values(present_solution,
                                                  local_pressure_values);

          // Retrieve the effective "connectivity matrix" for this element
          cell->get_dof_indices(local_dof_indices);

          // Get the exact solution at all gauss points
          exact_solution->vector_value_list(fe_values.get_quadrature_points(),
                                            q_exactSol);

          for (unsigned int q = 0; q < n_q_points; q++)
            {
              // Find the values of x and u_h (the finite element solution) at
              // the quadrature points
              double ux_sim   = local_velocity_values[q][0];
              double ux_exact = q_exactSol[q][0];

              double uy_sim   = local_velocity_values[q][1];
              double uy_exact = q_exactSol[q][1];

              l2errorU +=
                (ux_sim - ux_exact) * (ux_sim - ux_exact) * fe_values.JxW(q);
              l2errorU +=
                (uy_sim - uy_exact) * (uy_sim - uy_exact) * fe_values.JxW(q);

              if (dim == 3)
                {
                  double uz_sim   = local_velocity_values[q][2];
                  double uz_exact = q_exactSol[q][2];
                  l2errorU += (uz_sim - uz_exact) * (uz_sim - uz_exact) *
                              fe_values.JxW(q);
                }
            }
        }
    }
  l2errorU = Utilities::MPI::sum(l2errorU, this->mpi_communicator);
  return std::sqrt(l2errorU);
}

// kinetic energy calculation
template <int dim>
double
GLSNavierStokesSolver<dim>::calculate_average_KE()
{
  TimerOutput::Scope t(this->computing_timer, "KE");

  QGauss<dim>         quadrature_formula(this->degreeQuadrature_ + 1);
  const MappingQ<dim> mapping(this->degreeVelocity_,
                              nsparam.femParameters.qmapping_all);
  FEValues<dim>       fe_values(mapping,
                          this->fe,
                          quadrature_formula,
                          update_values | update_gradients |
                            update_quadrature_points | update_JxW_values);

  const FEValuesExtractors::Vector velocities(0);
  const unsigned int               n_q_points = quadrature_formula.size();

  std::vector<Tensor<1, dim>> local_velocity_values(n_q_points);
  double                      KEU = 0.0;

  // loop over elements
  typename DoFHandler<dim>::active_cell_iterator cell = this->dof_handler
                                                          .begin_active(),
                                                 endc = this->dof_handler.end();
  for (; cell != endc; ++cell)
    {
      if (cell->is_locally_owned())
        {
          fe_values.reinit(cell);
          fe_values[velocities].get_function_values(present_solution,
                                                    local_velocity_values);

          for (unsigned int q = 0; q < n_q_points; q++)
            {
              // Find the values of x and u_h (the finite element solution) at
              // the quadrature points
              double ux_sim = local_velocity_values[q][0];
              double uy_sim = local_velocity_values[q][1];

              if (dim == 2)
                {
                  KEU += 0.5 * ((ux_sim) * (ux_sim)*fe_values.JxW(q)) *
                         (1 / globalVolume_);
                  KEU += 0.5 * ((uy_sim) * (uy_sim)*fe_values.JxW(q)) *
                         (1 / globalVolume_);
                }
              else
                {
                  double uz_sim = local_velocity_values[q][2];
                  KEU += 0.5 * ((ux_sim) * (ux_sim)*fe_values.JxW(q)) *
                         (1 / globalVolume_);
                  KEU += 0.5 * ((uy_sim) * (uy_sim)*fe_values.JxW(q)) *
                         (1 / globalVolume_);
                  KEU += 0.5 * ((uz_sim) * (uz_sim)*fe_values.JxW(q)) *
                         (1 / globalVolume_);
                }
            }
        }
    }
  KEU = Utilities::MPI::sum(KEU, this->mpi_communicator);
  return (KEU);
}

// enstrophy calculation
template <int dim>
double
GLSNavierStokesSolver<dim>::calculate_average_enstrophy()
{
  TimerOutput::Scope t(this->computing_timer, "Entrosphy");

  QGauss<dim>         quadrature_formula(this->degreeQuadrature_ + 1);
  const MappingQ<dim> mapping(this->degreeVelocity_,
                              nsparam.femParameters.qmapping_all);
  FEValues<dim>       fe_values(mapping,
                          this->fe,
                          quadrature_formula,
                          update_values | update_gradients |
                            update_quadrature_points | update_JxW_values);

  const FEValuesExtractors::Vector velocities(0);

  const unsigned int n_q_points = quadrature_formula.size();

  std::vector<Tensor<2, dim>> present_velocity_gradients(n_q_points);
  double                      en = 0.0;

  // loop over elements
  typename DoFHandler<dim>::active_cell_iterator cell = this->dof_handler
                                                          .begin_active(),
                                                 endc = this->dof_handler.end();
  for (; cell != endc; ++cell)
    {
      if (cell->is_locally_owned())
        {
          fe_values.reinit(cell);

          fe_values[velocities].get_function_gradients(
            present_solution, present_velocity_gradients);

          for (unsigned int q = 0; q < n_q_points; q++)
            {
              // Find the values of gradient of ux and uy (the finite element
              // solution) at the quadrature points
              double ux_y = present_velocity_gradients[q][0][1];
              double uy_x = present_velocity_gradients[q][1][0];

              if (dim == 2)
                {
                  en += 0.5 * (uy_x - ux_y) * (uy_x - ux_y) * fe_values.JxW(q) *
                        (1 / globalVolume_);
                }
              else
                {
                  double uz_y = present_velocity_gradients[q][2][1];
                  double uy_z = present_velocity_gradients[q][1][2];
                  double ux_z = present_velocity_gradients[q][0][2];
                  double uz_x = present_velocity_gradients[q][2][0];
                  en += 0.5 * (uz_y - uy_z) * (uz_y - uy_z) * fe_values.JxW(q) *
                        (1 / globalVolume_);
                  en += 0.5 * (ux_z - uz_x) * (ux_z - uz_x) * fe_values.JxW(q) *
                        (1 / globalVolume_);
                  en += 0.5 * (uy_x - ux_y) * (uy_x - ux_y) * fe_values.JxW(q) *
                        (1 / globalVolume_);
                }
            }
        }
    }
  en = Utilities::MPI::sum(en, this->mpi_communicator);

  return (en);
}
// This is a primitive first implementation that could be greatly improved by
// doing a single pass instead of N boundary passes
template <int dim>
void
GLSNavierStokesSolver<dim>::calculate_forces()
{
  TimerOutput::Scope t(this->computing_timer, "calculate_forces");
  double             viscosity = this->nsparam.physicalProperties.viscosity;

  QGauss<dim - 1>     face_quadrature_formula(this->degreeQuadrature_ + 1);
  const MappingQ<dim> mapping(this->degreeVelocity_,
                              nsparam.femParameters.qmapping_all);
  const int           n_q_points = face_quadrature_formula.size();
  const FEValuesExtractors::Vector velocities(0);
  const FEValuesExtractors::Scalar pressure(dim);
  std::vector<double>              pressure_values(n_q_points);
  std::vector<Tensor<2, dim>>      velocity_gradients(n_q_points);
  Tensor<1, dim>                   normal_vector;
  Tensor<2, dim>                   fluid_stress;
  Tensor<2, dim>                   fluid_pressure;
  Tensor<1, dim>                   force;

  FEFaceValues<dim> fe_face_values(mapping,
                                   this->fe,
                                   face_quadrature_formula,
                                   update_values | update_quadrature_points |
                                     update_gradients | update_JxW_values |
                                     update_normal_vectors);

  for (unsigned int boundary_id = 0;
       boundary_id < nsparam.boundaryConditions.size;
       ++boundary_id)
    {
      force                                               = 0;
      typename DoFHandler<dim>::active_cell_iterator cell = this->dof_handler
                                                              .begin_active(),
                                                     endc =
                                                       this->dof_handler.end();
      for (; cell != endc; ++cell)
        {
          if (cell->is_locally_owned())
            {
              for (unsigned int face = 0;
                   face < GeometryInfo<dim>::faces_per_cell;
                   face++)
                {
                  if (cell->face(face)->at_boundary())
                    {
                      fe_face_values.reinit(cell, face);
                      if (cell->face(face)->boundary_id() == boundary_id)
                        {
                          std::vector<Point<dim>> q_points =
                            fe_face_values.get_quadrature_points();
                          fe_face_values[velocities].get_function_gradients(
                            present_solution, velocity_gradients);
                          fe_face_values[pressure].get_function_values(
                            present_solution, pressure_values);
                          for (int q = 0; q < n_q_points; q++)
                            {
                              normal_vector = -fe_face_values.normal_vector(q);
                              for (int d = 0; d < dim; ++d)
                                {
                                  fluid_pressure[d][d] = pressure_values[q];
                                }
                              fluid_stress =
                                viscosity * (velocity_gradients[q] +
                                             transpose(velocity_gradients[q])) -
                                fluid_pressure;
                              force += fluid_stress * normal_vector *
                                       fe_face_values.JxW(q);
                            }
                        }
                    }
                }
            }
        }
      forces_[boundary_id] = Utilities::MPI::sum(force, this->mpi_communicator);
    }

  if (nsparam.forcesParameters.verbosity == Parameters::verbose &&
      this->this_mpi_process == 0)
    {
      std::cout << std::endl;
      TableHandler table;

      for (unsigned int boundary_id = 0;
           boundary_id < nsparam.boundaryConditions.size;
           ++boundary_id)
        {
          table.add_value("Boundary ID", boundary_id);
          table.add_value("f_x", forces_[boundary_id][0]);
          table.add_value("f_y", forces_[boundary_id][1]);
          table.set_precision("f_x",
                              nsparam.forcesParameters.display_precision);
          table.set_precision("f_y",
                              nsparam.forcesParameters.display_precision);
          if (dim == 3)
            {
              table.add_value("f_z", forces_[boundary_id][2]);
              table.set_precision("f_z",
                                  nsparam.forcesParameters.display_precision);
            }
        }
      std::cout << "+------------------------------------------+" << std::endl;
      std::cout << "|  Force  summary                          |" << std::endl;
      std::cout << "+------------------------------------------+" << std::endl;
      table.write_text(std::cout);
    }

  for (unsigned int boundary_id = 0;
       boundary_id < nsparam.boundaryConditions.size;
       ++boundary_id)
    {
      forces_tables[boundary_id].add_value("time", simulationControl.getTime());
      forces_tables[boundary_id].add_value("f_x", forces_[boundary_id][0]);
      forces_tables[boundary_id].add_value("f_y", forces_[boundary_id][1]);
      if (dim == 3)
        forces_tables[boundary_id].add_value("f_z", forces_[boundary_id][2]);
      else
        forces_tables[boundary_id].add_value("f_z", 0.);

      // Precision
      forces_tables[boundary_id].set_precision(
        "f_x", nsparam.forcesParameters.output_precision);
      forces_tables[boundary_id].set_precision(
        "f_y", nsparam.forcesParameters.output_precision);
      forces_tables[boundary_id].set_precision(
        "f_z", nsparam.forcesParameters.output_precision);
      forces_tables[boundary_id].set_precision(
        "time", nsparam.forcesParameters.output_precision);
    }
}

template <int dim>
void
GLSNavierStokesSolver<dim>::calculate_torques()
{
  TimerOutput::Scope t(this->computing_timer, "calculate_torques");
  double             viscosity = this->nsparam.physicalProperties.viscosity;

  QGauss<dim - 1>     face_quadrature_formula(this->degreeQuadrature_ + 1);
  const MappingQ<dim> mapping(this->degreeVelocity_,
                              nsparam.femParameters.qmapping_all);
  const int           n_q_points = face_quadrature_formula.size();
  const FEValuesExtractors::Vector velocities(0);
  const FEValuesExtractors::Scalar pressure(dim);
  std::vector<double>              pressure_values(n_q_points);
  std::vector<Tensor<2, dim>>      velocity_gradients(n_q_points);
  Tensor<1, dim>                   normal_vector;
  Tensor<2, dim>                   fluid_stress;
  Tensor<2, dim>                   fluid_pressure;

  Tensor<1, dim> force;
  Tensor<1, dim> distance;
  // torque tensor had to be considered in 3D at all time...
  Tensor<1, 3> torque;

  FEFaceValues<dim> fe_face_values(mapping,
                                   this->fe,
                                   face_quadrature_formula,
                                   update_values | update_quadrature_points |
                                     update_gradients | update_JxW_values |
                                     update_normal_vectors);

  for (unsigned int boundary_id = 0;
       boundary_id < nsparam.boundaryConditions.size;
       ++boundary_id)
    {
      torque = 0;
      Point<dim> center_of_rotation =
        nsparam.boundaryConditions.bcFunctions[boundary_id].cor;
      typename DoFHandler<dim>::active_cell_iterator cell = this->dof_handler
                                                              .begin_active(),
                                                     endc =
                                                       this->dof_handler.end();
      for (; cell != endc; ++cell)
        {
          if (cell->is_locally_owned())
            {
              for (unsigned int face = 0;
                   face < GeometryInfo<dim>::faces_per_cell;
                   face++)
                {
                  if (cell->face(face)->at_boundary())
                    {
                      fe_face_values.reinit(cell, face);
                      if (cell->face(face)->boundary_id() == boundary_id)
                        {
                          std::vector<Point<dim>> q_points =
                            fe_face_values.get_quadrature_points();
                          fe_face_values[velocities].get_function_gradients(
                            present_solution, velocity_gradients);
                          fe_face_values[pressure].get_function_values(
                            present_solution, pressure_values);
                          for (int q = 0; q < n_q_points; q++)
                            {
                              normal_vector = -fe_face_values.normal_vector(q);
                              for (int d = 0; d < dim; ++d)
                                {
                                  fluid_pressure[d][d] = pressure_values[q];
                                }
                              fluid_stress =
                                viscosity * (velocity_gradients[q] +
                                             transpose(velocity_gradients[q])) -
                                fluid_pressure;
                              force = fluid_stress * normal_vector *
                                      fe_face_values.JxW(q);

                              distance = q_points[q] - center_of_rotation;
                              if (dim == 2)
                                {
                                  torque[0] = 0.;
                                  torque[1] = 0.;
                                  torque[2] += distance[0] * force[1] -
                                               distance[1] * force[0];
                                }
                              else if (dim == 3)
                                {
                                  torque[0] += distance[1] * force[2] -
                                               distance[2] * force[1];
                                  torque[1] += distance[2] * force[0] -
                                               distance[0] * force[2];
                                  torque[2] += distance[0] * force[1] -
                                               distance[1] * force[0];
                                }
                            }
                        }
                    }
                }
            }
        }
      torques_[boundary_id] =
        Utilities::MPI::sum(torque, this->mpi_communicator);
    }

  if (nsparam.forcesParameters.verbosity == Parameters::verbose &&
      this->this_mpi_process == 0)
    {
      this->pcout << std::endl;
      TableHandler table;

      for (unsigned int boundary_id = 0;
           boundary_id < nsparam.boundaryConditions.size;
           ++boundary_id)
        {
          table.add_value("Boundary ID", boundary_id);
          table.add_value("T_x", torques_[boundary_id][0]);
          table.add_value("T_y", torques_[boundary_id][1]);
          table.set_precision("T_x",
                              nsparam.forcesParameters.display_precision);
          table.set_precision("T_y",
                              nsparam.forcesParameters.display_precision);
          table.add_value("T_z", torques_[boundary_id][2]);
          table.set_precision("T_z",
                              nsparam.forcesParameters.display_precision);
        }

      std::cout << "+------------------------------------------+" << std::endl;
      std::cout << "|  Torque summary                          |" << std::endl;
      std::cout << "+------------------------------------------+" << std::endl;
      table.write_text(std::cout);
    }

  for (unsigned int boundary_id = 0;
       boundary_id < nsparam.boundaryConditions.size;
       ++boundary_id)
    {
      torques_tables[boundary_id].add_value("time",
                                            simulationControl.getTime());
      torques_tables[boundary_id].add_value("T_x", torques_[boundary_id][0]);
      torques_tables[boundary_id].add_value("T_y", torques_[boundary_id][1]);
      torques_tables[boundary_id].add_value("T_z", torques_[boundary_id][2]);

      // Precision
      torques_tables[boundary_id].set_precision(
        "T_x", nsparam.forcesParameters.output_precision);
      torques_tables[boundary_id].set_precision(
        "T_y", nsparam.forcesParameters.output_precision);
      torques_tables[boundary_id].set_precision(
        "T_z", nsparam.forcesParameters.output_precision);
      torques_tables[boundary_id].set_precision(
        "time", nsparam.forcesParameters.output_precision);
    }
}

/*
 * Reads a CFD Mesh from a GMSH file or generates a pre-defined primitive
 */
template <int dim>
void
GLSNavierStokesSolver<dim>::read_mesh()
{
  // GMSH input
  if (nsparam.mesh.type == Parameters::Mesh::gmsh)
    {
      GridIn<dim> grid_in;
      grid_in.attach_triangulation(this->triangulation);
      std::ifstream input_file(this->nsparam.mesh.fileName);
      grid_in.read_msh(input_file);
      this->set_periodicity();
    }
  // Primitive input
  else if (nsparam.mesh.type == Parameters::Mesh::primitive)
    {
      const int initialSize = this->nsparam.mesh.initialRefinement;

      if (nsparam.mesh.primitiveType == Parameters::Mesh::hyper_cube)
        {
          GridGenerator::hyper_cube(this->triangulation,
                                    this->nsparam.mesh.hc_left,
                                    this->nsparam.mesh.hc_right,
                                    this->nsparam.mesh.colorize);
        }
      else if (nsparam.mesh.primitiveType == Parameters::Mesh::hyper_shell)
        {
          Point<dim> circleCenter;
          if (dim == 2)
            circleCenter = Point<dim>(0, 0);

          if (dim == 3)
            circleCenter = Point<dim>(0, 0, 0);

          GridGenerator::hyper_shell(this->triangulation,
                                     circleCenter,
                                     this->nsparam.mesh.hs_inner_radius,
                                     this->nsparam.mesh.hs_outer_radius,
                                     4,
                                     this->nsparam.mesh.colorize);
        }
      else
        {
          throw std::runtime_error(
            "Unsupported primitive type - mesh will not be created");
        }
      this->set_periodicity();
      this->triangulation.refine_global(initialSize);
    }
  else
    throw std::runtime_error(
      "Unsupported mesh type - mesh will not be created");
}

/*
 * Attaches manifold to the boundaries of the mesh
 */
template <int dim>
void
GLSNavierStokesSolver<dim>::create_manifolds()
{
  Parameters::Manifolds manifolds = nsparam.manifoldsParameters;

  for (unsigned int i = 0; i < manifolds.types.size(); ++i)
    {
      if (manifolds.types[i] == Parameters::Manifolds::spherical)
        {
          Point<dim> circleCenter;
          circleCenter = Point<dim>(manifolds.arg1[i], manifolds.arg2[i]);
          static const SphericalManifold<dim> manifold_description(
            circleCenter);
          this->triangulation.set_manifold(manifolds.id[i],
                                           manifold_description);
          this->triangulation.set_all_manifold_ids_on_boundary(manifolds.id[i],
                                                               manifolds.id[i]);
        }
      else if (manifolds.types[i] == Parameters::Manifolds::none)
        {}
      else
        throw std::runtime_error("Unsupported manifolds type");
    }
}


template <int dim>
void
GLSNavierStokesSolver<dim>::postprocess(bool firstIter)
{
  if (simulationControl.isOutputIteration())
    write_output_results(simulationControl.getOutputFolder(),
                         simulationControl.getOuputName(),
                         simulationControl.getIter(),
                         simulationControl.getTime());

  if (nsparam.postProcessingParameters.calculate_enstrophy)
    {
      double enstrophy = this->calculate_average_enstrophy();
      this->enstrophy_table.add_value("time", simulationControl.getTime());
      this->enstrophy_table.add_value("enstrophy", enstrophy);
      if (nsparam.postProcessingParameters.verbosity == Parameters::verbose)
        {
          this->pcout << "Enstrophy  : " << enstrophy << std::endl;
        }
    }

  if (nsparam.postProcessingParameters.calculate_kinetic_energy)
    {
      double kE = this->calculate_average_KE();
      this->kinetic_energy_table.add_value("time", simulationControl.getTime());
      this->kinetic_energy_table.add_value("kinetic-energy", kE);
      if (nsparam.postProcessingParameters.verbosity == Parameters::verbose)
        {
          this->pcout << "Kinetic energy : " << kE << std::endl;
        }
    }

  if (!firstIter)
    {
      // Calculate forces on the boundary conditions
      if (nsparam.forcesParameters.calculate_force)
        {
          if (simulationControl.getIter() %
                nsparam.forcesParameters.calculation_frequency ==
              0)
            calculate_forces();
          if (simulationControl.getIter() %
                nsparam.forcesParameters.output_frequency ==
              0)
            write_output_forces();
        }

      // Calculate torques on the boundary conditions
      if (nsparam.forcesParameters.calculate_torque)
        {
          if (simulationControl.getIter() %
                nsparam.forcesParameters.calculation_frequency ==
              0)
            calculate_torques();
          if (simulationControl.getIter() %
                nsparam.forcesParameters.output_frequency ==
              0)
            write_output_torques();
        }

      // Calculate error with respect to analytical solution
      if (nsparam.analyticalSolution->calculate_error())
        {
          // Update the time of the exact solution to the actual time
          exact_solution->set_time(simulationControl.getTime());
          const double error = this->calculate_L2_error();
          if (simulationControl.getMethod() ==
              Parameters::SimulationControl::steady)
            {
              table.add_value("cells",
                              this->triangulation.n_global_active_cells());
              table.add_value("error", error);
            }
          else
            {
              table.add_value("time", simulationControl.getTime());
              table.add_value("error", error);
            }
          if (nsparam.analyticalSolution->verbosity == Parameters::verbose)
            {
              this->pcout << "L2 error : " << error << std::endl;
            }
        }
    }
}

template <int dim>
void
GLSNavierStokesSolver<dim>::finish_simulation()
{
  if (nsparam.forcesParameters.calculate_force)
    {
      write_output_forces();
    }

  if (nsparam.forcesParameters.calculate_torque)
    {
      write_output_torques();
    }
  if (nsparam.analyticalSolution->calculate_error())
    {
      if (simulationControl.getMethod() ==
          Parameters::SimulationControl::steady)
        {
          table.omit_column_from_convergence_rate_evaluation("cells");
          table.evaluate_all_convergence_rates(
            ConvergenceTable::reduction_rate_log2);
        }
      table.set_scientific("error", true);

      if (this->this_mpi_process == 0)
        {
          table.write_text(std::cout);
          std::string filename =
            nsparam.analyticalSolution->get_filename() + ".dat";
          std::ofstream output(filename.c_str());
          table.write_text(output);
        }
    }
}

/*
 * Generic CFD Solver application
 * Handles the majority of the cases for the GLS-NS solver
 */
template <int dim>
void
GLSNavierStokesSolver<dim>::solve()
{
  this->read_mesh();
  this->create_manifolds();

  this->setup_dofs();
  this->set_initial_condition(this->nsparam.initialCondition->type,
                              this->nsparam.restartParameters.restart);

  while (this->simulationControl.integrate())
    {
      printTime(this->pcout, this->simulationControl);
      if (!this->simulationControl.firstIter())
        {
          this->refine_mesh();
        }
      this->iterate(this->simulationControl.firstIter());
      this->postprocess(false);
      this->finish_time_step();
    }

  this->finish_simulation();
}

#endif<|MERGE_RESOLUTION|>--- conflicted
+++ resolved
@@ -550,13 +550,8 @@
                                   false);
   SparsityTools::distribute_sparsity_pattern(
     dsp,
-<<<<<<< HEAD
     dof_handler.n_locally_owned_dofs_per_processor(),
     mpi_communicator,
-=======
-    this->dof_handler.compute_n_locally_owned_dofs_per_processor(),
-    this->mpi_communicator,
->>>>>>> b2715aa1
     locally_relevant_dofs);
   system_matrix.reinit(locally_owned_dofs,
                        locally_owned_dofs,
