--- conflicted
+++ resolved
@@ -3,20 +3,18 @@
 All notable changes to the Lethe project will be documented in this file.
 The format is based on [Keep a Changelog](http://keepachangelog.com/).
 
-<<<<<<< HEAD
-
 ## [Master] - 2024-10-16
 
 ### Changed
 
 - MINOR Change default coarse grid solver to a direct solver for the geometric multigrid preconditioner in the matrix application. [#1322](https://github.com/chaos-polymtl/lethe/pull/1322)
-=======
+
 ## [Master] - 2024-10-16
 
 ### Fixed
 
 - MINOR Added missing flag to update quadrature points for the FEFaceValues of the tracer physics. [#1323](https://github.com/chaos-polymtl/lethe/pull/1323)
->>>>>>> 23d7e577
+
 
 ## [Master] - 2024-10-15
 
