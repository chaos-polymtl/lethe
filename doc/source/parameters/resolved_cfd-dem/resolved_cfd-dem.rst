***********************************************
Resolved CFD-DEM
***********************************************

This subsection contains the parameters related to the resolved CFD-DEM around particles using a **sharp interface immersed boundary method**. This part of the parameter file concerns the usage of ``gls_sharp_navier_stokes_2d`` or ``gls_sharp_navier_stokes_3d``. These solvers can also be used to simulate the flow around static particles. In that case, using this solver eliminates the need to define a conformal mesh for the fluid between the particles.

.. code-block:: text

	subsection particles
		set number of particles                     = 1
		set stencil order                           = 2
		set length ratio                            = 4
		set assemble Navier-Stokes inside particles = false
		set calculate force                         = true
		set ib force output file                    = ib_force
		set ib particles pvd file                   = ib_particles_data
		set initial refinement                      = 0
		set refine mesh inside radius factor        = 0.5
		set refine mesh outside radius factor       = 1.5
		set integrate motion                        = false
		set particle nonlinear tolerance            = 1e-6
		set DEM coupling frequency                  = 1000
		set alpha                                   = 1

		
		subsection gravity
			set Function expression =0;0;0
		end
		
		set wall friction coefficient               = 0
		set wall poisson ratio                      = 0.3
		set wall restitution coefficient            = 1
		set wall rolling friction coefficient       = 0
		set wall youngs modulus                     = 100000000
		set enable lubrication force		    = true
		set lubrication range max		    = 2
		set lubrication range min		    = 0.1
		
		subsection particle info 0
			set density    = 1
			subsection position
				set Function expression =0;0;0
			end
			subsection velocity
				set Function expression =0;0;0
			end
		    	subsection omega
		    		set Function expression =0;0;0
		    	end
		    	set inertia    = 1
		    	set pressure x = 0
		    	set pressure y = 0
		    	set pressure z = 0
		    	set radius     = 0.2
		    	set friction coefficient         = 0
		    	set poisson ratio                = 0.3
		    	set restitution coefficient      = 1
		    	set rolling friction coefficient = 0
		    	set youngs modulus               = 100000000
		end
	end
	
* The ``number of particles`` is the number of particles simulated by the sharp-edge IB.

* The ``stencil order`` parameter controls the order of the Lagrange polynomial used to impose the sharp interface immersed boundary condition. The order of the stencil should be higher than or equal to the order of the underlying FEM scheme. We suggest using same order as the velocity field in most cases since it lowers the condition number of the matrix.

* The ``length ratio`` parameter controls the length of the zone used to define the Lagrange polynomial (see `this article <https://www.sciencedirect.com/science/article/pii/S0045793022000780?via%3Dihub>`_ for more details). The length ratio should be kept as small as possible. When using a cartesian homogenous mesh (structured grid), the length ratio should be 1.

* The ``assemble Navier-Stokes inside particles`` parameter determines if the Navier-Stokes equations are solved inside the particles or not. If the Navier-Stokes equations are not solved (the parameter is false), the solver will solve a Poisson equation for each variable in the problem. This eliminates the need to define a reference value for the pressure. 

* The ``calculate force`` parameter controls if the force is evaluated on each particle. 

* The ``ib force output file`` parameter is the file name where the variables associated with each particle are stored. One file will be created for each particle in the simulation.

* The ``ib particles pvd file`` parameter is the file's name that will be created to animate the particles. This file stores all the variables calculated for each of the particles. This file is compatible with Paraview.

To sharpen the immersed boundary of each particles, a layer of cells around the immersed boundary can be refined forming a hypershell of refined cells.

* The ``refine mesh inside radius factor`` parameter defines the inside radius of the hypershell that forms the refinement zone around the particles. The radius used is the product between this factor and the particle's radius. For example: with a particle radius of 2 and the inside radius factor of 0.8, the inside radius of the refinement zone would be 1.6. 

* The ``refine mesh outside radius factor`` parameter defines the outside radius of the hypershell that forms the refinement zone around the particles. The radius used is the product between this factor and the particle's radius. For example: with a particle radius of 2 and the outside radius factor of 1.5, the outside radius of the refinement zone would be 3. 

.. warning::
	When you want to use the hypershell refinement zone around particles, the mesh adaptation type used must be ``kelly``, otherwise no hypershell refinement will happen. See :doc:`../cfd/mesh_adaptation_control` for more details on adaptative mesh refinement.

.. note::
	The refined cells are all those for which at least one of the degrees of freedom (dof) location satisfies both the ``refine mesh inside radius factor`` and the ``refine mesh outside radius factor`` thresholds. Each application of the refinement zone reduces the size of the elements by a factor two.

.. note::
	This hypershell zone will systematically be refined at each refinement step until reaching the ``max refinement level`` parameter in :doc:`../cfd/mesh_adaptation_control`.

<<<<<<< HEAD
* The ``initial refinement`` parameter controls the number of refinement cycles in the hypershell refinement zone around every particle before the simulation starts.  
=======
* The ``initial refinement`` parameter controls the number of refinement cycles in the hypershell refinement zone around every particle before the simulation starts. 

	When using a non-Newtonian fluid, the lubrication force will be automatically deactivated.  
>>>>>>> 8ad61a3a

* The ``integrate motion`` parameter controls if the dynamics equations of the particles are calculated. If this parameter is set to false, the particles remain static.  If ``ìntegrate motion=true`` the position and the velocity will be defined by the particles' position and velocity function.

* The ``DEM coupling frequency`` parameter controls the number of iterations done on the DEM side for each CFD time step. It's necessary to use a much smaller time step for the particle dynamics than for the fluid in case of contact between the particles. The particle collision happens at a much smaller time-scale than the fluid dynamics.

* The ``particle nonlinear tolerance`` parameter controls particle dynamics' nonlinear tolerance. The nonlinear solver won't have converged until the residual on the dynamics equations of all the particles is smaller than this threshold.

* The ``alpha`` parameter is the relaxation parameter used when solving the dynamics equation of the particle.

* The subsection ``gravity`` defines the value of the gravity used in the simulation. This gravity can be defined as a function that evolves in time and space. Each component of the ``Function expression`` corresponds respectively to its magnitude in X, Y, and Z.

The following properties are used if the particle impact one of the boundaries of the domain. The effective properties used for calculating the impact force are calculated using a harmonic mean of the properties of the wall and the particle.

* The ``wall friction coefficient`` parameter is the coefficient of friction of the wall. This parameter is used to define the effective coefficient of friction between the wall and the particles. At this point in time, all the walls have the same properties.

* The ``wall poisson ratio`` parameter is the Poisson's ratio of the wall's material. This parameter is used to define the nonlinear spring constant used when a particle impacts a wall. At this point in time, all the walls have the same properties.

* The ``wall restitution coefficient`` parameter is the restitution coefficient of the wall's material. This parameter is used to define the effective restitution coefficient for the impact of a particle and the wall. At this point in time, all the walls have the same properties.

* The ``wall rolling friction coefficient`` parameter is the rolling friction coefficient of the wall. This parameter is used to define the effective rolling friction coefficient between the wall and the particles. At this point in time, all the walls have the same properties.

* The ``wall youngs modulus`` parameter is the Young's modulus of the wall's material. This parameter is used to define the nonlinear spring constant used when a particle impacts a wall. At this point in time, all the walls have the same properties.

* The ``enable lubrication force`` parameter enables or disables the use of lubrication forces. This parameter must be set to ``false`` when using non-newtonian fluid.

* The ``lubrication range max`` parameter defines the distance below which the lubrication force between 2 particles or between a particle and a wall is calculated. The range is defined as a multiple of the smallest cell. The lubrication force model is used to model the force between particles when they are too close to each other to accurately resolve the flow between them.

.. note::
	When using a non-Newtonian fluid, the lubrication force will be automatically deactivated.  

* The ``lubrication range min`` parameter defines the minimal distance used in the lubrication force calculation. The range is defined as a multiple of the smallest cell. This limits the force that can be applied on a particle since the lubrification force has a singularity when the distance between 2 particles is 0. We use this parameter to define a lower bound on the distance between 2 particles for the force calculation to avoid this singularity. Physically, this distance can be interpreted as the surface roughness of the particles.

.. note::
    The lubrication force between two particles is expressed by the equation :math:`\mathbf{F_{lub_{ij}}} = \frac{3}{2} \pi \mu_f \left(\frac{d_{p_i} d_{p_j}}{d_{p_i}+d_{p_j}}\right)^2 \frac{1}{y}(\mathbf{v_{ij}}\cdot \mathbf{e_{ij}})\mathbf{e_{ij}}`. Where :math:`\mu_f` is the fluid viscosity, :math:`d_{p_i}` the diameter of the first particle, :math:`d_{p_j}` the diameter of the second particle, :math:`y` the gap between the two particles, :math:`\mathbf{v_{ij}}` the relative velocity of the two particles, :math:`\mathbf{e_{ij}}` the unit vector along the line that joint the centroide of the two particles. In the case of particle wall lubrication force we take the diameter of the second particle to be infinity `[1] <https://doi.org/10.1002/aic.690400418>`_. 
    This model requires a constant viscosity and density of the fluid.

The following parameter and subsection are all inside the subsection ``particle info 0`` and have to be redefined for all particles separatly.

* The subsection ``particle info 0`` is used to define relevant information that is specific to the particle with id 0. For each particle with the index ``n``, a new subsection name ``particle info n`` should be defined with relevant information.



* The subsection ``position`` defines the initial value of the particle position if the parameter ``integrate motion=true``. Otherwise, it defines the particle's position at all points in time. This position is expressed as a function that can evolve in time. Each component of the ``Function expression`` corresponds to the value of coordinate X, Y, and Z. 

* The subsection ``velocity`` defines the initial value of the particle velocity if the parameter ``integrate motion=true``. Otherwise, it defines the particle's velocity at all points in time. This velocity is expressed as a function that can evolve in time. Each component of the ``Function expression`` corresponds to the value of its component in the X, Y, and Z direction.

* The subsection ``omega`` defines the initial value of the particle rotational velocity if the parameter ``integrate motion=true``. Otherwise, it defines the particle's rotational velocity at all times. This rotational velocity is expressed as a function that can evolve in time. Each component of the ``Function expression`` corresponds to the value of its component in the X, Y, and Z direction. It's important to note that even the 2D solver uses the rotational velocity in 3D. In that case, it will only use the Z component of the rotational velocity.

* The ``inertia`` parameter is used to define one of the diagonal elements of the rotational inertia matrix. Since we are defining spherical particles, we assume a uniform distribution of mass, and as such, all the diagonal elements of the rotational inertia matrix are the same.

* The ``pressure x``, ``pressure y``, and ``pressure z`` parameters are used to define the X, Y, and Z coordinate offset of the pressure reference point relative to the center of the particle. These parameters are used when the ``assemble Navier-Stokes inside particles`` parameter is set to true to define the pressure reference point.

* The ``radius`` parameter is used to define the radius of this particle.

The following properties are used if the particle impact one of the boundaries of the domain or another particle. The effective properties used to calculate the impact force are calculated using a harmonic mean of the properties of the particle and the object it impacts.

* The ``friction coefficient`` parameter is the coefficient of friction of the particle. This parameter is used to define the effective coefficient of friction between the wall and the particles.

* The ``poisson ratio`` parameter is the Poisson's ratio of the particle's material. This parameter is used to define the nonlinear spring constant used when a particle impacts a wall.

* The ``restitution coefficient`` parameter is the restitution coefficient of the particles' material. This parameter is used to define the effective restitution coefficient for the impact of a particle and the wall.

* The ``rolling friction coefficient`` parameter is the rolling friction coefficient of the particle. This parameter is used to define the effective rolling friction coefficient between the wall and the particles. The effective coefficient is calculated using a harmonic mean of the properties of the particles and the other objects it impacts.

* The ``youngs modulus`` parameter is the Young's modulus of the particle's material. This parameter is used to define the nonlinear spring constant used when a particle impacts a wall.


Box refinement
---------------------
For a particle to be accounted for in the fluid mesh, it has to overlap one or more vertices of this fluid mesh. If the initial mesh is too coarse in regards to the particle size, the particle may not be captured if it does not intersect the outer mesh walls.
To avoid this, you can specify a region in the fluid domain where you want the mesh to be finer. To do so, a box refinement can be added with the following example parameters:

.. code-block:: text

	subsection  box refinement
		subsection mesh
			set type                 = dealii
			set grid type            = subdivided_hyper_rectangle
			set grid arguments       = 2,2,2: -1,-1,-1 : 1,1,1 : true
			set initial refinement   = 0
		end
		set initial refinement   = 3
	end

* The ``mesh`` subsection allows to define the region in which the fluid mesh needs to be refined. A cell in the fluid mesh will be refined if at least one of its dofs is located within the outer boundaries of the box. Therefore, in this example, every cell of the fluid mesh that has at least one of its dofs located in the cube located between (-1, -1, -1) and (1,1,1) will be refined. For more information on meshes, see :doc:`../cfd/mesh`. 

.. note::
	The ``initial refinement`` of the ``subdivided_hyper_rectangle`` will not have any impact on the refinement of the fluid mesh, since only its shape and outer walls location are taken into account.

* The ``initial refinement`` parameter in the ``box refinement`` subsection will dictate the number of times the fluid mesh cells inside the box will be refined. 


Mesh refinement
---------------------
The mesh is refined on multiple occasions during the simulations, and it can be slightly confusing to understand the sequence of refinement. There are 3 pre-simulation refinement steps. The one that occurs first is the **global mesh refinement**. It is set by the ``initial refinement`` parameter in the ``mesh`` subsection. 
The second refinement occuring is inside the **box refinement zone**, set by the ``initial refinement`` in the ``box refinement`` subsection. Lastly, the **particle hypershell zone** is refined, defined by the ``initial refinement`` parameter in the ``particles`` subsection.
Therefore, the hypershell zone around each particle is refined ``mesh``:``initial refinement`` + ``box``:``initial refinement`` + ``particle``:``initial refinement`` times before the simulations starts.

.. note::
	If the ``max refinement level`` parameter in the ``adaptation condtrol`` subsection is smaller than the summation of all initial refinement parameters, no cell can be refined more than ``max refinement level``. Note that it does not mean that the refinement stops, meaning that there can be other cells that are refined to the ``max refinement level``, but no cell can be refined more than this. 

Reference
---------------
[1] Kim, Sangtae, and Seppo J. Karrila. Microhydrodynamics: principles and selected applications. Courier Corporation, 2013. `DOI <https://doi.org/10.1002/aic.690400418>`_.
<|MERGE_RESOLUTION|>--- conflicted
+++ resolved
@@ -89,13 +89,7 @@
 .. note::
 	This hypershell zone will systematically be refined at each refinement step until reaching the ``max refinement level`` parameter in :doc:`../cfd/mesh_adaptation_control`.
 
-<<<<<<< HEAD
-* The ``initial refinement`` parameter controls the number of refinement cycles in the hypershell refinement zone around every particle before the simulation starts.  
-=======
 * The ``initial refinement`` parameter controls the number of refinement cycles in the hypershell refinement zone around every particle before the simulation starts. 
-
-	When using a non-Newtonian fluid, the lubrication force will be automatically deactivated.  
->>>>>>> 8ad61a3a
 
 * The ``integrate motion`` parameter controls if the dynamics equations of the particles are calculated. If this parameter is set to false, the particles remain static.  If ``ìntegrate motion=true`` the position and the velocity will be defined by the particles' position and velocity function.
 
