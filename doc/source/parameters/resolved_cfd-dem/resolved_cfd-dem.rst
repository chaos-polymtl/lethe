--- conflicted
+++ resolved
@@ -6,66 +6,6 @@
 
 .. code-block:: text
 
-<<<<<<< HEAD
-	subsection particles
-		set number of particles                     = 1
-		set stencil order                           = 2
-		set length ratio                            = 4
-		set assemble Navier-Stokes inside particles = false
-		set calculate force                         = true
-		set ib force output file                    = ib_force
-		set ib particles pvd file                   = ib_particles_data
-		set initial refinement                      = 0
-		set refine mesh inside radius factor        = 0.5
-		set refine mesh outside radius factor       = 1.5
-		set integrate motion                        = false
-		set print DEM                               = true
-		set particle nonlinear tolerance            = 1e-6
-		set DEM coupling frequency                  = 1000
-		set alpha                                   = 1
-		set contact search radius factor            = 3
-		set contact search frequency                = 1
-		
-		subsection gravity
-			set Function expression =0;0;0
-		end
-		
-		set wall friction coefficient               = 0
-		set wall poisson ratio                      = 0.3
-		set wall restitution coefficient            = 1
-		set wall rolling friction coefficient       = 0
-		set wall youngs modulus                     = 100000000
-		set enable lubrication force		    = true
-		set lubrication range max		    = 2
-		set lubrication range min		    = 0.1
-		set load particles from file		    = false
-		set particles file		            = particles
-
-		subsection particle info 0
-			set density    = 1
-			subsection position
-				set Function expression =0;0;0
-			end
-			subsection velocity
-				set Function expression =0;0;0
-			end
-		    	subsection omega
-		    		set Function expression =0;0;0
-		    	end
-		    	set inertia    = 1
-		    	set pressure x = 0
-		    	set pressure y = 0
-		    	set pressure z = 0
-		    	set radius     = 0.2
-		    	set friction coefficient         = 0
-		    	set poisson ratio                = 0.3
-		    	set restitution coefficient      = 1
-		    	set rolling friction coefficient = 0
-		    	set youngs modulus               = 100000000
-		end
-	end
-	
-=======
     subsection particles
         set number of particles                     = 1
         set stencil order                           = 2
@@ -96,6 +36,8 @@
         set enable lubrication force		    = true
         set lubrication range max		    = 2
         set lubrication range min		    = 0.1
+		set load particles from file		    = false
+		set particles file		    = particles
 
         subsection particle info 0
             set density    = 1
@@ -125,7 +67,6 @@
         end
     end
 
->>>>>>> 47fa1015
 * The ``number of particles`` is the number of particles simulated by the sharp-edge IB.
 
 * The ``stencil order`` parameter controls the order of the Lagrange polynomial used to impose the sharp interface immersed boundary condition. The order of the stencil should be higher than or equal to the order of interpolation of the underlying FEM scheme (e.g. for Q2Q2 elements use ``stencil order=2``). We suggest using the same order as the velocity field in most cases since it improves the condition number of the matrix.
@@ -202,11 +143,8 @@
 
 .. note::
 	When using a non-Newtonian fluid, the lubrication force will be automatically deactivated.
-<<<<<<< HEAD
 
 * The ``lubrication range max`` parameter defines the distance below which the lubrication force between 2 particles or between a particle and a wall is calculated. The range is defined as a multiple of the smallest cell. The lubrication force model is used to model the force between particles when they are too close to each other to accurately resolve the flow between them.
-=======
->>>>>>> 47fa1015
 
 * The ``lubrication range min`` parameter defines the minimal distance used in the lubrication force calculation. The range is defined as a multiple of the smallest cell. This limits the force that can be applied on a particle since the lubrification force has a singularity when the distance between 2 particles is 0. We use this parameter to define a lower bound on the distance between 2 particles for the force calculation to avoid this singularity. Physically, this distance can be interpreted as the surface roughness of the particles.
 
@@ -214,20 +152,13 @@
     The lubrication force between two particles is expressed by the equation :math:`\mathbf{F_{lub_{ij}}} = \frac{3}{2} \pi \mu_f \left(\frac{d_{p_i} d_{p_j}}{d_{p_i}+d_{p_j}}\right)^2 \frac{1}{y}(\mathbf{v_{ij}}\cdot \mathbf{e_{ij}})\mathbf{e_{ij}}`. Where :math:`\mu_f` is the fluid viscosity, :math:`d_{p_i}` the diameter of the first particle, :math:`d_{p_j}` the diameter of the second particle, :math:`y` the gap between the two particles, :math:`\mathbf{v_{ij}}` the relative velocity of the two particles, :math:`\mathbf{e_{ij}}` the unit vector along the line that joint the centroide of the two particles. In the case of particle wall lubrication force we take the diameter of the second particle to be infinity `[1] <https://doi.org/10.1002/aic.690400418>`_.
     This model requires a constant viscosity and density of the fluid.
 
-<<<<<<< HEAD
 * The ``load particles from file`` boolean defines whether the particles are generated from an external file instead of the prm file. If this parameter is activated, the number of particles is defined directly from the file, that is, the particle's subsection and the number of particles are ignored.
 
 * The ``particles file`` The file from which the particles are defined. Each line corresponds to a particle and all the relevant variables. The file must contain the following information for each particle (the header must be defined accordingly): p_x p_y p_z v_x v_y v_z omega_x omega_y omega_z radius density inertia pressure_x pressure_y pressure_z youngs_modulus restitution_coefficient friction_coefficient poisson_ratio rolling_friction_coefficient
 
-
 The following parameter and subsection are all inside the subsection ``particle info 0`` and have to be redefined for all particles separatly.
-=======
-The following parameter and subsection are all inside the subsection ``particle info 0`` and have to be redefined for all particles separately.
->>>>>>> 47fa1015
 
 * The subsection ``particle info 0`` is used to define relevant information that is specific to the particle with id 0. For each particle with the index ``n``, a new subsection name ``particle info n`` should be defined with relevant information.
-
-
 
 * The subsection ``position`` defines the initial value of the particle position if the parameter ``integrate motion=true``. Otherwise, it defines the particle's position at all points in time. This position is expressed as a function that can evolve in time. Each component of the ``Function expression`` corresponds to the value of coordinate X, Y, and Z.
 
