--- conflicted
+++ resolved
@@ -21,14 +21,9 @@
 		set particle nonlinear tolerance            = 1e-6
 		set DEM coupling frequency                  = 1000
 		set alpha                                   = 1
-<<<<<<< HEAD
-
-
-=======
 		set contact search radius factor            = 3
 		set contact search frequency				= 1
-		
->>>>>>> 99d98e1f
+
 		subsection gravity
 			set Function expression =0;0;0
 		end
